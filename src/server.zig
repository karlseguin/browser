// Copyright (C) 2023-2024  Lightpanda (Selecy SAS)
//
// Francis Bouvier <francis@lightpanda.io>
// Pierre Tachoire <pierre@lightpanda.io>
//
// This program is free software: you can redistribute it and/or modify
// it under the terms of the GNU Affero General Public License as
// published by the Free Software Foundation, either version 3 of the
// License, or (at your option) any later version.
//
// This program is distributed in the hope that it will be useful,
// but WITHOUT ANY WARRANTY; without even the implied warranty of
// MERCHANTABILITY or FITNESS FOR A PARTICULAR PURPOSE.  See the
// GNU Affero General Public License for more details.
//
// You should have received a copy of the GNU Affero General Public License
// along with this program.  If not, see <https://www.gnu.org/licenses/>.

const std = @import("std");
const builtin = @import("builtin");

const net = std.net;
const posix = std.posix;

const Allocator = std.mem.Allocator;
<<<<<<< HEAD
const ArenaAllocator = std.heap.ArenaAllocator;
=======
>>>>>>> d8fae5bc

const jsruntime = @import("jsruntime");
const Completion = jsruntime.IO.Completion;
const AcceptError = jsruntime.IO.AcceptError;
const RecvError = jsruntime.IO.RecvError;
const SendError = jsruntime.IO.SendError;
const CloseError = jsruntime.IO.CloseError;
const CancelError = jsruntime.IO.CancelOneError;
const TimeoutError = jsruntime.IO.TimeoutError;

<<<<<<< HEAD
const CDP = @import("cdp/cdp.zig").CDP;
=======
const Browser = @import("browser/browser.zig").Browser;
const cdp = @import("cdp/cdp.zig");

const IOError = AcceptError || RecvError || SendError || CloseError || TimeoutError || CancelError;
const HTTPError = error{
    OutOfMemory,
    RequestTooLarge,
    NotFound,
    InvalidRequest,
    MissingHeaders,
    InvalidProtocol,
    InvalidUpgradeHeader,
    InvalidVersionHeader,
    InvalidConnectionHeader,
};
const WebSocketError = error{
    OutOfMemory,
    ReservedFlags,
    NotMasked,
    TooLarge,
    InvalidMessageType,
    InvalidContinuation,
    NestedFragementation,
};
const Error = IOError || cdp.Error || HTTPError || WebSocketError;
>>>>>>> d8fae5bc

const TimeoutCheck = std.time.ns_per_ms * 100;

const log = std.log.scoped(.server);

const MAX_HTTP_REQUEST_SIZE = 2048;
<<<<<<< HEAD

// max message size
// +14 for max websocket payload overhead
// +140 for the max control packet that might be interleaved in a message
const MAX_MESSAGE_SIZE = 256 * 1024 + 14;

pub const Client = ClientT(*Server, CDP);

=======

// max message size
// +14 for max websocket payload overhead
// +140 for the max control packet that might be interleaved in a message
const MAX_MESSAGE_SIZE = 256 * 1024 + 14;

// For now, cdp does @import("server.zig").Ctx. Could change cdp to use "Server"
// but I rather try to decouple the CDP code from the server, so a quick
// stopgap is fine. TODO: Decouple cdp from the server
pub const Ctx = Server;

>>>>>>> d8fae5bc
const Server = struct {
    allocator: Allocator,
    loop: *jsruntime.Loop,

    // internal fields
    listener: posix.socket_t,
<<<<<<< HEAD
    client: ?*Client = null,
    timeout: u64,
=======
    client: ?Client(*Server) = null,
    timeout: u64,

    // a memory poor for our Send objects
    send_pool: std.heap.MemoryPool(Send),

    // I/O fields
    conn_completion: Completion,
    close_completion: Completion,
    accept_completion: Completion,
    timeout_completion: Completion,

    // used when gluing the session id to the inspector message
    scrap: std.ArrayListUnmanaged(u8) = .{},

    // The response to send on a GET /json/version request
    json_version_response: []const u8,
>>>>>>> d8fae5bc

    // a memory poor for our Send objects
    send_pool: std.heap.MemoryPool(Send),

<<<<<<< HEAD
    // a memory poor for our Clietns
    client_pool: std.heap.MemoryPool(Client),

    // I/O fields
    conn_completion: Completion,
    close_completion: Completion,
    accept_completion: Completion,
    timeout_completion: Completion,

    // The response to send on a GET /json/version request
    json_version_response: []const u8,

    fn deinit(self: *Server) void {
        self.send_pool.deinit();
        self.client_pool.deinit();
=======
    // JS fields
    browser: *Browser, // TODO: is pointer mandatory here?

    pub fn deinit(self: *Ctx) void {
        self.state.deinit();
        self.send_pool.deinit();
>>>>>>> d8fae5bc
        self.allocator.free(self.json_version_response);
    }

    fn queueAccept(self: *Server) void {
        log.info("accepting new conn...", .{});
        self.loop.io.accept(
            *Server,
            self,
            callbackAccept,
            &self.accept_completion,
            self.listener,
        );
    }

    fn callbackAccept(
        self: *Server,
        completion: *Completion,
        result: AcceptError!posix.socket_t,
    ) void {
<<<<<<< HEAD
        std.debug.assert(self.client == null);
=======
>>>>>>> d8fae5bc
        std.debug.assert(completion == &self.accept_completion);

        const socket = result catch |err| {
            log.err("accept error: {any}", .{err});
            self.queueAccept();
            return;
        };

<<<<<<< HEAD
        const client = self.client_pool.create() catch |err| {
            log.err("failed to create client: {any}", .{err});
            posix.close(socket);
            return;
        };
        errdefer self.client_pool.destroy(client);

        client.* = Client.init(socket, self);

        self.client = client;

        log.info("client connected", .{});
=======
        self.newSession() catch |err| {
            log.err("new session error: {any}", .{err});
            self.queueClose(socket);
            return;
        };

        log.info("client connected", .{});
        self.client = Client(*Server).init(socket, self);
>>>>>>> d8fae5bc
        self.queueRead();
        self.queueTimeout();
    }

    fn queueTimeout(self: *Server) void {
        self.loop.io.timeout(
            *Server,
            self,
            callbackTimeout,
            &self.timeout_completion,
            TimeoutCheck,
        );
    }

    fn callbackTimeout(
        self: *Server,
        completion: *Completion,
        result: TimeoutError!void,
    ) void {
        std.debug.assert(completion == &self.timeout_completion);

<<<<<<< HEAD
        const client = self.client orelse return;
=======
        const client = &(self.client orelse return);
>>>>>>> d8fae5bc

        if (result) |_| {
            if (now().since(client.last_active) > self.timeout) {
                // close current connection
                log.debug("conn timeout, closing...", .{});
                client.close(.timeout);
                return;
            }
        } else |err| {
            log.err("timeout error: {any}", .{err});
        }
<<<<<<< HEAD

        // We re-queue this if the timeout hasn't been exceeded or on some
        // very unlikely IO timeout error.
        // AKA: we don't requeue this if the connection timed out and we
        // closed the connection.s
        self.queueTimeout();
    }

    fn queueRead(self: *Server) void {
        if (self.client) |client| {
=======

        // We re-queue this if the timeout hasn't been exceeded or on some
        // very unlikely IO timeout error.
        // AKA: we don't requeue this if the connection timed out and we
        // closed the connection.s
        self.queueTimeout();
    }

    fn queueRead(self: *Server) void {
        if (self.client) |*client| {
>>>>>>> d8fae5bc
            self.loop.io.recv(
                *Server,
                self,
                callbackRead,
                &self.conn_completion,
                client.socket,
                client.readBuf(),
            );
        }
<<<<<<< HEAD
    }

    fn callbackRead(
        self: *Server,
        completion: *Completion,
        result: RecvError!usize,
    ) void {
        std.debug.assert(completion == &self.conn_completion);

        var client = self.client orelse return;

        const size = result catch |err| {
            log.err("read error: {any}", .{err});
            client.close(null);
            return;
        };

        const more = client.processData(size) catch |err| {
            log.err("Client Processing Error: {any}\n", .{err});
            return;
        };

        // if more == false, the client is disconnecting
        if (more) {
            self.queueRead();
        }
    }

    fn queueSend(
        self: *Server,
        socket: posix.socket_t,
        arena: ?ArenaAllocator,
        data: []const u8,
    ) !void {
        const sd = try self.send_pool.create();
        errdefer self.send_pool.destroy(sd);

        sd.* = .{
            .unsent = data,
            .server = self,
            .socket = socket,
            .completion = undefined,
            .arena = arena,
        };
        sd.queueSend();
    }

    fn queueClose(self: *Server, socket: posix.socket_t) void {
        self.loop.io.close(
            *Server,
            self,
            callbackClose,
            &self.close_completion,
            socket,
        );
    }

    fn callbackClose(self: *Server, completion: *Completion, _: CloseError!void) void {
        std.debug.assert(completion == &self.close_completion);
        var client = self.client.?;
        client.deinit();
        self.client_pool.destroy(client);
        self.client = null;
        self.queueAccept();
=======
>>>>>>> d8fae5bc
    }
};

<<<<<<< HEAD
// I/O Send
// --------

// NOTE: to allow concurrent send we create each time a dedicated context
// (with its own completion), allocated on the heap.
// After the send (on the sendCbk) the dedicated context will be destroy
// and the data slice will be free.
const Send = struct {
    // Any unsent data we have.
    unsent: []const u8,

    server: *Server,
    completion: Completion,
    socket: posix.socket_t,

    // If we need to free anything when we're done
    arena: ?ArenaAllocator,

    fn deinit(self: *Send) void {
        var server = self.server;
        if (self.arena) |arena| {
            arena.deinit();
        }
        server.send_pool.destroy(self);
    }

    fn queueSend(self: *Send) void {
        self.server.loop.io.send(
            *Send,
            self,
            sendCallback,
            &self.completion,
            self.socket,
            self.unsent,
        );
    }

    fn sendCallback(self: *Send, _: *Completion, result: SendError!usize) void {
        const sent = result catch |err| {
            log.info("send error: {any}", .{err});
            if (self.server.client) |client| {
                client.close(null);
            }
            self.deinit();
            return;
        };

        if (sent == self.unsent.len) {
            self.deinit();
            return;
        }

        // partial send, re-queue a send for whatever we have left
        self.unsent = self.unsent[sent..];
        self.queueSend();
=======
    fn callbackRead(
        self: *Server,
        completion: *Completion,
        result: RecvError!usize,
    ) void {
        std.debug.assert(completion == &self.conn_completion);

        var client = &(self.client orelse return);

        const size = result catch |err| {
            log.err("read error: {any}", .{err});
            self.queueClose(client.socket);
            return;
        };

        const more = client.processData(size) catch |err| {
            log.err("Client Processing Error: {}\n", .{err});
            return;
        };

        // if more == false, the client is disconnecting
        if (more) {
            self.queueRead();
        }
>>>>>>> d8fae5bc
    }
};

<<<<<<< HEAD
// Client
// --------

// This is a generic only so that it can be unit tested. Normally, S == Server
// and when we send a message, we'll use server.send(...) to send via the server's
// IO loop. During tests, we can inject a simple mock to record (and then verify)
// the send message
fn ClientT(comptime S: type, comptime C: type) type {
    const EMPTY_PONG = [_]u8{ 138, 0 };

    // CLOSE, 2 length, code
    const CLOSE_NORMAL = [_]u8{ 136, 2, 3, 232 }; // code: 1000
    const CLOSE_TOO_BIG = [_]u8{ 136, 2, 3, 241 }; // 1009
    const CLOSE_PROTOCOL_ERROR = [_]u8{ 136, 2, 3, 234 }; //code: 1002

    // "private-use" close codes must be from 4000-49999
    const CLOSE_TIMEOUT = [_]u8{ 136, 2, 15, 160 }; // code: 4000

    return struct {
        // The client is initially serving HTTP requests but, under normal circumstances
        // should eventually be upgraded to a websocket connections
        mode: Mode,

        // The CDP instance that processes messages from this client
        // (a generic so we can test with a mock
        // null until mode == .websocket
        cdp: ?C,

        // Our Server (a generic so we can test with a mock)
        server: S,
        reader: Reader,
        socket: posix.socket_t,
        last_active: std.time.Instant,

        const Mode = enum {
            http,
            websocket,
        };

        const Self = @This();

        fn init(socket: posix.socket_t, server: S) Self {
            return .{
                .cdp = null,
                .mode = .http,
                .socket = socket,
                .server = server,
                .last_active = now(),
                .reader = .{ .allocator = server.allocator },
            };
        }

        pub fn deinit(self: *Self) void {
            self.reader.deinit();
            if (self.cdp) |*cdp| {
                cdp.deinit();
            }
        }

        pub fn close(self: *Self, close_code: ?CloseCode) void {
            if (close_code) |code| {
                if (self.mode == .websocket) {
                    switch (code) {
                        .timeout => self.send(&CLOSE_TIMEOUT) catch {},
                    }
                }
            }
            self.server.queueClose(self.socket);
        }

        fn readBuf(self: *Self) []u8 {
            return self.reader.readBuf();
        }

        fn processData(self: *Self, len: usize) !bool {
            self.last_active = now();
            self.reader.len += len;

            switch (self.mode) {
                .http => {
                    try self.processHTTPRequest();
                    return true;
                },
                .websocket => return self.processWebsocketMessage(),
            }
=======
    fn queueSend(
        self: *Server,
        socket: posix.socket_t,
        data: []const u8,
        free_when_done: bool,
    ) !void {
        const sd = try self.send_pool.create();
        errdefer self.send_pool.destroy(sd);

        sd.* = .{
            .data = data,
            .unsent = data,
            .server = self,
            .socket = socket,
            .completion = undefined,
            .free_when_done = free_when_done,
        };
        sd.queueSend();
    }

    fn queueClose(self: *Server, socket: posix.socket_t) void {
        self.loop.io.close(
            *Server,
            self,
            callbackClose,
            &self.close_completion,
            socket,
        );
    }

    fn callbackClose(self: *Server, completion: *Completion, _: CloseError!void) void {
        std.debug.assert(completion == &self.close_completion);
        if (self.client != null) {
            self.client = null;
>>>>>>> d8fae5bc
        }
        self.queueAccept();
    }

<<<<<<< HEAD
        fn processHTTPRequest(self: *Self) !void {
            std.debug.assert(self.reader.pos == 0);
            const request = self.reader.buf[0..self.reader.len];

            errdefer self.server.queueClose(self.socket);

            if (request.len > MAX_HTTP_REQUEST_SIZE) {
                self.writeHTTPErrorResponse(413, "Request too large");
                return error.RequestTooLarge;
            }
=======
    fn handleCDP(self: *Server, cmd: []const u8) !void {
        const res = cdp.do(self.allocator, cmd, self) catch |err| {
>>>>>>> d8fae5bc

            // we're only expecting [body-less] GET requests.
            if (std.mem.endsWith(u8, request, "\r\n\r\n") == false) {
                // we need more data, put any more data here
                return;
            }

            self.handleHTTPRequest(request) catch |err| {
                switch (err) {
                    error.NotFound => self.writeHTTPErrorResponse(404, "Not found"),
                    error.InvalidRequest => self.writeHTTPErrorResponse(400, "Invalid request"),
                    error.InvalidProtocol => self.writeHTTPErrorResponse(400, "Invalid HTTP protocol"),
                    error.MissingHeaders => self.writeHTTPErrorResponse(400, "Missing required header"),
                    error.InvalidUpgradeHeader => self.writeHTTPErrorResponse(400, "Unsupported upgrade type"),
                    error.InvalidVersionHeader => self.writeHTTPErrorResponse(400, "Invalid websocket version"),
                    error.InvalidConnectionHeader => self.writeHTTPErrorResponse(400, "Invalid connection header"),
                    else => {
                        log.err("error processing HTTP request: {any}", .{err});
                        self.writeHTTPErrorResponse(500, "Internal Server Error");
                    },
                }
                return err;
            };

<<<<<<< HEAD
            // the next incoming data can go to the front of our buffer
            self.reader.len = 0;
=======
        // send result
        if (res.len != 0) {
            return self.send(res);
>>>>>>> d8fae5bc
        }

<<<<<<< HEAD
        fn handleHTTPRequest(self: *Self, request: []u8) !void {
            if (request.len < 18) {
                // 18 is [generously] the smallest acceptable HTTP request
                return error.InvalidRequest;
            }

            if (std.mem.eql(u8, request[0..4], "GET ") == false) {
                return error.NotFound;
            }

            const url_end = std.mem.indexOfScalarPos(u8, request, 4, ' ') orelse {
                return error.InvalidRequest;
            };

            const url = request[4..url_end];

            if (std.mem.eql(u8, url, "/")) {
                return self.upgradeConnection(request);
            }

            if (std.mem.eql(u8, url, "/json/version")) {
                return self.send(self.server.json_version_response);
            }

            return error.NotFound;
=======
    // called from CDP
    pub fn send(self: *Server, data: []const u8) !void {
        if (self.client) |*client| {
            try client.sendWS(data);
>>>>>>> d8fae5bc
        }

<<<<<<< HEAD
        fn upgradeConnection(self: *Self, request: []u8) !void {
            // our caller already confirmed that we have a trailing \r\n\r\n
            const request_line_end = std.mem.indexOfScalar(u8, request, '\r') orelse unreachable;
            const request_line = request[0..request_line_end];

            if (!std.ascii.endsWithIgnoreCase(request_line, "http/1.1")) {
                return error.InvalidProtocol;
            }

            // we need to extract the sec-websocket-key value
            var key: []const u8 = "";

            // we need to make sure that we got all the necessary headers + values
            var required_headers: u8 = 0;

            // can't std.mem.split because it forces the iterated value to be const
            // (we could @constCast...)

            var buf = request[request_line_end + 2 ..];

            while (buf.len > 4) {
                const index = std.mem.indexOfScalar(u8, buf, '\r') orelse unreachable;
                const separator = std.mem.indexOfScalar(u8, buf[0..index], ':') orelse return error.InvalidRequest;

                const name = std.mem.trim(u8, toLower(buf[0..separator]), &std.ascii.whitespace);
                const value = std.mem.trim(u8, buf[(separator + 1)..index], &std.ascii.whitespace);

                if (std.mem.eql(u8, name, "upgrade")) {
                    if (!std.ascii.eqlIgnoreCase("websocket", value)) {
                        return error.InvalidUpgradeHeader;
                    }
                    required_headers |= 1;
                } else if (std.mem.eql(u8, name, "sec-websocket-version")) {
                    if (value.len != 2 or value[0] != '1' or value[1] != '3') {
                        return error.InvalidVersionHeader;
                    }
                    required_headers |= 2;
                } else if (std.mem.eql(u8, name, "connection")) {
                    // find if connection header has upgrade in it, example header:
                    // Connection: keep-alive, Upgrade
                    if (std.ascii.indexOfIgnoreCase(value, "upgrade") == null) {
                        return error.InvalidConnectionHeader;
                    }
                    required_headers |= 4;
                } else if (std.mem.eql(u8, name, "sec-websocket-key")) {
                    key = value;
                    required_headers |= 8;
                }

                const next = index + 2;
                buf = buf[next..];
            }

            if (required_headers != 15) {
                return error.MissingHeaders;
            }

            // our caller has already made sure this request ended in \r\n\r\n
            // so it isn't something we need to check again

            var arena = ArenaAllocator.init(self.server.allocator);
            errdefer arena.deinit();

            const response = blk: {
                // Response to an ugprade request is always this, with
                // the Sec-Websocket-Accept value a spacial sha1 hash of the
                // request "sec-websocket-version" and a magic value.

                const template =
                    "HTTP/1.1 101 Switching Protocols\r\n" ++
                    "Upgrade: websocket\r\n" ++
                    "Connection: upgrade\r\n" ++
                    "Sec-Websocket-Accept: 0000000000000000000000000000\r\n\r\n";

                // The response will be sent via the IO Loop and thus has to have its
                // own lifetime.

                const res = try arena.allocator().dupe(u8, template);
                // magic response
                const key_pos = res.len - 32;
                var h: [20]u8 = undefined;
                var hasher = std.crypto.hash.Sha1.init(.{});
                hasher.update(key);
                // websocket spec always used this value
                hasher.update("258EAFA5-E914-47DA-95CA-C5AB0DC85B11");
                hasher.final(&h);

                _ = std.base64.standard.Encoder.encode(res[key_pos .. key_pos + 28], h[0..]);

                break :blk res;
            };

            self.mode = .websocket;
            self.cdp = C.init(self.server.allocator, self, self.server.loop);
            return self.sendAlloc(arena, response);
        }

        fn writeHTTPErrorResponse(self: *Self, comptime status: u16, comptime body: []const u8) void {
            const response = std.fmt.comptimePrint(
                "HTTP/1.1 {d} \r\nConnection: Close\r\nContent-Length: {d}\r\n\r\n{s}",
                .{ status, body.len, body },
            );

            // we're going to close this connection anyways, swallowing any
            // error seems safe
            self.send(response) catch {};
        }

        fn processWebsocketMessage(self: *Self) !bool {
            errdefer self.server.queueClose(self.socket);

            var reader = &self.reader;
            while (true) {
                const msg = reader.next() catch |err| {
                    switch (err) {
                        error.TooLarge => self.send(&CLOSE_TOO_BIG) catch {},
                        error.NotMasked => self.send(&CLOSE_PROTOCOL_ERROR) catch {},
                        error.ReservedFlags => self.send(&CLOSE_PROTOCOL_ERROR) catch {},
                        error.InvalidMessageType => self.send(&CLOSE_PROTOCOL_ERROR) catch {},
                        error.ControlTooLarge => self.send(&CLOSE_PROTOCOL_ERROR) catch {},
                        error.InvalidContinuation => self.send(&CLOSE_PROTOCOL_ERROR) catch {},
                        error.NestedFragementation => self.send(&CLOSE_PROTOCOL_ERROR) catch {},
                        error.OutOfMemory => {}, // don't borther trying to send an error in this case
                    }
                    return err;
                } orelse break;

                switch (msg.type) {
                    .pong => {},
                    .ping => try self.sendPong(msg.data),
                    .close => {
                        self.send(&CLOSE_NORMAL) catch {};
                        self.server.queueClose(self.socket);
                        return false;
                    },
                    .text, .binary => self.cdp.?.processMessage(msg.data),
                }
                if (msg.cleanup_fragment) {
                    reader.cleanup();
                }
            }

            // We might have read part of the next message. Our reader potentially
            // has to move data around in its buffer to make space.
            reader.compact();
            return true;
        }

        fn sendPong(self: *Self, data: []const u8) !void {
            if (data.len == 0) {
                return self.send(&EMPTY_PONG);
            }
            var header_buf: [10]u8 = undefined;
            const header = websocketHeader(&header_buf, .pong, data.len);

            var arena = ArenaAllocator.init(self.server.allocator);
            errdefer arena.deinit();

            var framed = try arena.allocator().alloc(u8, header.len + data.len);
            @memcpy(framed[0..header.len], header);
            @memcpy(framed[header.len..], data);
            return self.sendAlloc(arena, framed);
        }

        // called by CDP
        // Websocket frames have a variable lenght header. For server-client,
        // it could be anywhere from 2 to 10 bytes. Our IO.Loop doesn't have
        // writev, so we need to get creative. We'll JSON serialize to a
        // buffer, where the first 10 bytes are reserved. We can then backfill
        // the header and send the slice.
        pub fn sendJSON(self: *Self, message: anytype, opts: std.json.StringifyOptions) !void {
            var arena = ArenaAllocator.init(self.server.allocator);
            errdefer arena.deinit();

            const allocator = arena.allocator();

            var buf: std.ArrayListUnmanaged(u8) = .{};
            try buf.ensureTotalCapacity(allocator, 512);

            // reserve space for the maximum possible header
            buf.appendSliceAssumeCapacity(&.{ 0, 0, 0, 0, 0, 0, 0, 0, 0, 0 });

            try std.json.stringify(message, opts, buf.writer(allocator));
            const framed = fillWebsocketHeader(buf);
            return self.sendAlloc(arena, framed);
        }

        pub fn sendJSONRaw(
            self: *Self,
            arena: ArenaAllocator,
            buf: std.ArrayListUnmanaged(u8),
        ) !void {
            // Dangerous API!. We assume the caller has reserved the first 10
            // bytes in `buf`.
            const framed = fillWebsocketHeader(buf);
            return self.sendAlloc(arena, framed);
        }

        fn send(self: *Self, data: []const u8) !void {
            return self.server.queueSend(self.socket, null, data);
        }

        fn sendAlloc(self: *Self, arena: ArenaAllocator, data: []const u8) !void {
            return self.server.queueSend(self.socket, arena, data);
        }
    };
}

// WebSocket message reader. Given websocket message, acts as an iterator that
// can return zero or more Messages. When next returns null, any incomplete
// message will remain in reader.data
const Reader = struct {
    allocator: Allocator,

    // position in buf of the start of the next message
    pos: usize = 0,

    // position in buf up until where we have valid data
    // (any new reads must be placed after this)
    len: usize = 0,

    // we add 140 to allow 1 control message (ping/pong/close) to be
    // fragmented into a normal message.
    buf: [MAX_MESSAGE_SIZE + 140]u8 = undefined,

    fragments: ?Fragments = null,

    fn deinit(self: *Reader) void {
        self.cleanup();
    }

    fn cleanup(self: *Reader) void {
        if (self.fragments) |*f| {
            f.message.deinit(self.allocator);
            self.fragments = null;
        }
    }

    fn readBuf(self: *Reader) []u8 {
        // We might have read a partial http or websocket message.
        // Subsequent reads must read from where we left off.
        return self.buf[self.len..];
    }

    fn next(self: *Reader) !?Message {
        LOOP: while (true) {
            var buf = self.buf[self.pos..self.len];

            const length_of_len, const message_len = extractLengths(buf) orelse {
                // we don't have enough bytes
                return null;
            };

            const byte1 = buf[0];

            if (byte1 & 112 != 0) {
                return error.ReservedFlags;
            }

            if (buf[1] & 128 != 128) {
                // client -> server messages _must_ be masked
                return error.NotMasked;
            }

            var is_control = false;
            var is_continuation = false;
            var message_type: Message.Type = undefined;
            switch (byte1 & 15) {
                0 => is_continuation = true,
                1 => message_type = .text,
                2 => message_type = .binary,
                8 => {
                    is_control = true;
                    message_type = .close;
                },
                9 => {
                    is_control = true;
                    message_type = .ping;
                },
                10 => {
                    is_control = true;
                    message_type = .pong;
                },
                else => return error.InvalidMessageType,
            }

            if (is_control) {
                if (message_len > 125) {
                    return error.ControlTooLarge;
                }
            } else if (message_len > MAX_MESSAGE_SIZE) {
                return error.TooLarge;
            }

            if (buf.len < message_len) {
                return null;
            }

            // prefix + length_of_len + mask
            const header_len = 2 + length_of_len + 4;

            const payload = buf[header_len..message_len];
            mask(buf[header_len - 4 .. header_len], payload);

            // whatever happens after this, we know where the next message starts
            self.pos += message_len;

            const fin = byte1 & 128 == 128;

            if (is_continuation) {
                const fragments = &(self.fragments orelse return error.InvalidContinuation);
                if (fragments.message.items.len + message_len > MAX_MESSAGE_SIZE) {
                    return error.TooLarge;
                }

                try fragments.message.appendSlice(self.allocator, payload);

                if (fin == false) {
                    // maybe we have more parts of the message waiting
                    continue :LOOP;
                }

                // this continuation is done!
                return .{
                    .type = fragments.type,
                    .data = fragments.message.items,
                    .cleanup_fragment = true,
                };
            }

            const can_be_fragmented = message_type == .text or message_type == .binary;
            if (self.fragments != null and can_be_fragmented) {
                // if this isn't a continuation, then we can't have fragements
                return error.NestedFragementation;
            }

            if (fin == false) {
                if (can_be_fragmented == false) {
                    return error.InvalidContinuation;
                }

                // not continuation, and not fin. It has to be the first message
                // in a fragemented message.
                var fragments = Fragments{ .message = .{}, .type = message_type };
                try fragments.message.appendSlice(self.allocator, payload);
                self.fragments = fragments;
                continue :LOOP;
            }

            return .{
                .data = payload,
                .type = message_type,
                .cleanup_fragment = false,
            };
        }
    }

    fn extractLengths(buf: []const u8) ?struct { usize, usize } {
        if (buf.len < 2) {
            return null;
        }

        const length_of_len: usize = switch (buf[1] & 127) {
            126 => 2,
            127 => 8,
            else => 0,
        };

        if (buf.len < length_of_len + 2) {
            // we definitely don't have enough buf yet
            return null;
        }

        const message_len = switch (length_of_len) {
            2 => @as(u16, @intCast(buf[3])) | @as(u16, @intCast(buf[2])) << 8,
            8 => @as(u64, @intCast(buf[9])) | @as(u64, @intCast(buf[8])) << 8 | @as(u64, @intCast(buf[7])) << 16 | @as(u64, @intCast(buf[6])) << 24 | @as(u64, @intCast(buf[5])) << 32 | @as(u64, @intCast(buf[4])) << 40 | @as(u64, @intCast(buf[3])) << 48 | @as(u64, @intCast(buf[2])) << 56,
            else => buf[1] & 127,
        } + length_of_len + 2 + 4; // +2 for header prefix, +4 for mask;

        return .{ length_of_len, message_len };
    }

    // This is called after we've processed complete websocket messages (this
    // only applies to websocket messages).
    // There are three cases:
    // 1 - We don't have any incomplete data (for a subsequent message) in buf.
    //     This is the easier to handle, we can set pos & len to 0.
    // 2 - We have part of the next message, but we know it'll fit in the
    //     remaining buf. We don't need to do anything
    // 3 - We have part of the next message, but either it won't fight into the
    //     remaining buffer, or we don't know (because we don't have enough
    //     of the header to tell the length). We need to "compact" the buffer
    fn compact(self: *Reader) void {
        const pos = self.pos;
        const len = self.len;

        std.debug.assert(pos <= len);

        // how many (if any) partial bytes do we have
        const partial_bytes = len - pos;

        if (partial_bytes == 0) {
            // We have no partial bytes. Setting these to 0 ensures that we
            // get the best utilization of our buffer
            self.pos = 0;
            self.len = 0;
            return;
        }

        const partial = self.buf[pos..len];

        // If we have enough bytes of the next message to tell its length
        // we'll be able to figure out whether we need to do anything or not.
        if (extractLengths(partial)) |length_meta| {
            const next_message_len = length_meta.@"1";
            // if this isn't true, then we have a full message and it
            // should have been processed.
            std.debug.assert(next_message_len > partial_bytes);

            const missing_bytes = next_message_len - partial_bytes;

            const free_space = self.buf.len - len;
            if (missing_bytes < free_space) {
                // we have enough space in our buffer, as is,
                return;
            }
        }

        // We're here because we either don't have enough bytes of the next
        // message, or we know that it won't fit in our buffer as-is.
        std.mem.copyForwards(u8, &self.buf, partial);
        self.pos = 0;
        self.len = partial_bytes;
=======
    fn newSession(self: *Server) !void {
        try self.browser.newSession(self.allocator, self.loop);
        try self.browser.session.initInspector(
            self,
            inspectorResponse,
            inspectorEvent,
        );
    }

    // // inspector
    // // ---------

    // called by cdp
    pub fn sendInspector(self: *Server, msg: []const u8) !void {
        const env = self.browser.session.env;
        if (env.getInspector()) |inspector| {
            inspector.send(env, msg);
            return;
        }
        return error.InspectNotSet;
    }

    fn inspectorResponse(ctx: *anyopaque, _: u32, msg: []const u8) void {
        if (std.log.defaultLogEnabled(.debug)) {
            // msg should be {"id":<id>,...
            std.debug.assert(std.mem.startsWith(u8, msg, "{\"id\":"));

            const id_end = std.mem.indexOfScalar(u8, msg, ',') orelse {
                log.warn("invalid inspector response message: {s}", .{msg});
                return;
            };

            const id = msg[6..id_end];
            std.log.scoped(.cdp).debug("Res (inspector) > id {s}", .{id});
        }
        sendInspectorMessage(@alignCast(@ptrCast(ctx)), msg);
    }

    fn inspectorEvent(ctx: *anyopaque, msg: []const u8) void {
        if (std.log.defaultLogEnabled(.debug)) {
            // msg should be {"method":<method>,...
            std.debug.assert(std.mem.startsWith(u8, msg, "{\"method\":"));
            const method_end = std.mem.indexOfScalar(u8, msg, ',') orelse {
                log.warn("invalid inspector event message: {s}", .{msg});
                return;
            };
            const method = msg[10..method_end];
            std.log.scoped(.cdp).debug("Event (inspector) > method {s}", .{method});
        }

        sendInspectorMessage(@alignCast(@ptrCast(ctx)), msg);
    }

    fn sendInspectorMessage(self: *Server, msg: []const u8) void {
        var client = &(self.client orelse return);

        var scrap = &self.scrap;
        scrap.clearRetainingCapacity();

        const field = ",\"sessionId\":";
        const sessionID = @tagName(self.state.sessionID);

        // + 2 for the quotes around the session
        const message_len = msg.len + sessionID.len + 2 + field.len;

        scrap.ensureTotalCapacity(self.allocator, message_len) catch |err| {
            log.err("Failed to expand inspector buffer: {}", .{err});
            return;
        };

        // -1  because we dont' want the closing brace '}'
        scrap.appendSliceAssumeCapacity(msg[0 .. msg.len - 1]);
        scrap.appendSliceAssumeCapacity(field);
        scrap.appendAssumeCapacity('"');
        scrap.appendSliceAssumeCapacity(sessionID);
        scrap.appendSliceAssumeCapacity("\"}");
        std.debug.assert(scrap.items.len == message_len);

        // TODO: Remove when we clean up ownership of messages between
        // CDD and sending.
        const owned = self.allocator.dupe(u8, scrap.items) catch return;

        client.sendWS(owned) catch |err| {
            log.debug("Failed to write inspector message to client: {}", .{err});
            // don't bother trying to cleanly close the client, if sendWS fails
            // we're almost certainly in a non-recoverable state (i.e. OOM)
            self.queueClose(client.socket);
        };
>>>>>>> d8fae5bc
    }
};

const Fragments = struct {
    type: Message.Type,
    message: std.ArrayListUnmanaged(u8),
};

<<<<<<< HEAD
const Message = struct {
    type: Type,
    data: []const u8,
    cleanup_fragment: bool,

    const Type = enum {
        text,
        binary,
        close,
        ping,
        pong,
    };
};

// These are the only websocket types that we're currently sending
const OpCode = enum(u8) {
    text = 128 | 1,
    close = 128 | 8,
    pong = 128 | 10,
};

const CloseCode = enum {
    timeout,
};

fn fillWebsocketHeader(buf: std.ArrayListUnmanaged(u8)) []const u8 {
    // can't use buf[0..10] here, because the header length
    // is variable. If it's just 2 bytes, for example, we need the
    // framed message to be:
    //     h1, h2, data
    // If we use buf[0..10], we'd get:
    //    h1, h2, 0, 0, 0, 0, 0, 0, 0, 0, data

    var header_buf: [10]u8 = undefined;

    // -10 because we reserved 10 bytes for the header above
    const header = websocketHeader(&header_buf, .text, buf.items.len - 10);
    const start = 10 - header.len;

    const message = buf.items;
    @memcpy(message[start..10], header);
    return message[start..];
}

// makes the assumption that our caller reserved the first
// 10 bytes for the header
fn websocketHeader(buf: []u8, op_code: OpCode, payload_len: usize) []const u8 {
    std.debug.assert(buf.len == 10);

    const len = payload_len;
    buf[0] = 128 | @intFromEnum(op_code); // fin | opcode

    if (len <= 125) {
        buf[1] = @intCast(len);
        return buf[0..2];
    }

    if (len < 65536) {
        buf[1] = 126;
        buf[2] = @intCast((len >> 8) & 0xFF);
        buf[3] = @intCast(len & 0xFF);
        return buf[0..4];
=======
// NOTE: to allow concurrent send we create each time a dedicated context
// (with its own completion), allocated on the heap.
// After the send (on the sendCbk) the dedicated context will be destroy
// and the data slice will be free.
const Send = struct {
    // The full data to be sent
    data: []const u8,

    // Whether or not to free the data once the message is sent (or fails to)
    // send. This is false in cases where the message is comptime known
    free_when_done: bool,

    // Any unsent data we have. Initially unsent == data, but as part of the
    // message is succesfully sent, unsent becomes a smaller and smaller slice
    // of data
    unsent: []const u8,

    server: *Server,
    completion: Completion,
    socket: posix.socket_t,

    fn deinit(self: *Send) void {
        var server = self.server;
        if (self.free_when_done) {
            server.allocator.free(self.data);
        }
        server.send_pool.destroy(self);
    }

    fn queueSend(self: *Send) void {
        self.server.loop.io.send(
            *Send,
            self,
            sendCallback,
            &self.completion,
            self.socket,
            self.unsent,
        );
    }

    fn sendCallback(
        self: *Send,
        _: *Completion,
        result: SendError!usize,
    ) void {
        const sent = result catch |err| {
            log.err("send error: {any}", .{err});
            if (self.server.client) |*client| {
                self.server.queueClose(client.socket);
            }
            self.deinit();
            return;
        };

        if (sent == self.unsent.len) {
            self.deinit();
            return;
        }

        // partial send, re-queue a send for whatever we have left
        self.unsent = self.unsent[sent..];
        self.queueSend();
>>>>>>> d8fae5bc
    }

<<<<<<< HEAD
    buf[1] = 127;
    buf[2] = 0;
    buf[3] = 0;
    buf[4] = 0;
    buf[5] = 0;
    buf[6] = @intCast((len >> 24) & 0xFF);
    buf[7] = @intCast((len >> 16) & 0xFF);
    buf[8] = @intCast((len >> 8) & 0xFF);
    buf[9] = @intCast(len & 0xFF);
    return buf[0..10];
}

=======
// Client
// --------

// This is a generic only so that it can be unit tested. Normally, S == Server
// and when we send a message, we'll use server.send(...) to send via the server's
// IO loop. During tests, we can inject a simple mock to record (and then verify)
// the send message
fn Client(comptime S: type) type {
    const EMPTY_PONG = [_]u8{ 138, 0 };

    // CLOSE, 2 length, code
    const CLOSE_NORMAL = [_]u8{ 136, 2, 3, 232 }; // code: 1000
    const CLOSE_TOO_BIG = [_]u8{ 136, 2, 3, 241 }; // 1009
    const CLOSE_PROTOCOL_ERROR = [_]u8{ 136, 2, 3, 234 }; //code: 1002
    const CLOSE_TIMEOUT = [_]u8{ 136, 2, 15, 160 }; // code: 4000

    return struct {
        // The client is initially serving HTTP requests but, under normal circumstances
        // should eventually be upgraded to a websocket connections
        mode: Mode,
        server: S,
        reader: Reader,
        socket: posix.socket_t,
        last_active: std.time.Instant,

        const Mode = enum {
            http,
            websocket,
        };

        const Self = @This();

        fn init(socket: posix.socket_t, server: S) Self {
            return .{
                .mode = .http,
                .socket = socket,
                .server = server,
                .last_active = now(),
                .reader = .{ .allocator = server.allocator },
            };
        }

        fn close(self: *Self, close_code: CloseCode) void {
            if (self.mode == .websocket) {
                switch (close_code) {
                    .timeout => self.send(&CLOSE_TIMEOUT, false) catch {},
                }
            }
            self.server.queueClose(self.socket);
            self.reader.deinit();
        }

        fn readBuf(self: *Self) []u8 {
            return self.reader.readBuf();
        }

        fn processData(self: *Self, len: usize) !bool {
            self.last_active = now();
            self.reader.len += len;

            switch (self.mode) {
                .http => {
                    try self.processHTTPRequest();
                    return true;
                },
                .websocket => return self.processWebsocketMessage(),
            }
        }

        fn processHTTPRequest(self: *Self) HTTPError!void {
            std.debug.assert(self.reader.pos == 0);
            const request = self.reader.buf[0..self.reader.len];

            errdefer self.server.queueClose(self.socket);

            if (request.len > MAX_HTTP_REQUEST_SIZE) {
                self.writeHTTPErrorResponse(413, "Request too large");
                return error.RequestTooLarge;
            }

            // we're only expecting [body-less] GET requests.
            if (std.mem.endsWith(u8, request, "\r\n\r\n") == false) {
                // we need more data, put any more data here
                return;
            }

            self.handleHTTPRequest(request) catch |err| {
                switch (err) {
                    error.NotFound => self.writeHTTPErrorResponse(404, "Not found"),
                    error.InvalidRequest => self.writeHTTPErrorResponse(400, "Invalid request"),
                    error.InvalidProtocol => self.writeHTTPErrorResponse(400, "Invalid HTTP protocol"),
                    error.MissingHeaders => self.writeHTTPErrorResponse(400, "Missing required header"),
                    error.InvalidUpgradeHeader => self.writeHTTPErrorResponse(400, "Unsupported upgrade type"),
                    error.InvalidVersionHeader => self.writeHTTPErrorResponse(400, "Invalid websocket version"),
                    error.InvalidConnectionHeader => self.writeHTTPErrorResponse(400, "Invalid connection header"),
                    else => {
                        log.err("error processing HTTP request: {}", .{err});
                        self.writeHTTPErrorResponse(500, "Internal Server Error");
                    },
                }
                return err;
            };

            // the next incoming data can go to the front of our buffer
            self.reader.len = 0;
        }

        fn handleHTTPRequest(self: *Self, request: []u8) !void {
            if (request.len < 18) {
                // 18 is [generously] the smallest acceptable HTTP request
                return error.InvalidRequest;
            }

            if (std.mem.eql(u8, request[0..4], "GET ") == false) {
                return error.NotFound;
            }

            const url_end = std.mem.indexOfScalarPos(u8, request, 4, ' ') orelse {
                return error.InvalidRequest;
            };

            const url = request[4..url_end];

            if (std.mem.eql(u8, url, "/")) {
                return self.upgradeConnection(request);
            }

            if (std.mem.eql(u8, url, "/json/version")) {
                return self.send(self.server.json_version_response, false);
            }

            return error.NotFound;
        }

        fn upgradeConnection(self: *Self, request: []u8) !void {
            // our caller already confirmed that we have a trailing \r\n\r\n
            const request_line_end = std.mem.indexOfScalar(u8, request, '\r') orelse unreachable;
            const request_line = request[0..request_line_end];

            if (!std.ascii.endsWithIgnoreCase(request_line, "http/1.1")) {
                return error.InvalidProtocol;
            }

            // we need to extract the sec-websocket-key value
            var key: []const u8 = "";

            // we need to make sure that we got all the necessary headers + values
            var required_headers: u8 = 0;

            // can't std.mem.split because it forces the iterated value to be const
            // (we could @constCast...)

            var buf = request[request_line_end + 2 ..];

            while (buf.len > 4) {
                const index = std.mem.indexOfScalar(u8, buf, '\r') orelse unreachable;
                const separator = std.mem.indexOfScalar(u8, buf[0..index], ':') orelse return error.InvalidRequest;

                const name = std.mem.trim(u8, toLower(buf[0..separator]), &std.ascii.whitespace);
                const value = std.mem.trim(u8, buf[(separator + 1)..index], &std.ascii.whitespace);

                if (std.mem.eql(u8, name, "upgrade")) {
                    if (!std.ascii.eqlIgnoreCase("websocket", value)) {
                        return error.InvalidUpgradeHeader;
                    }
                    required_headers |= 1;
                } else if (std.mem.eql(u8, name, "sec-websocket-version")) {
                    if (value.len != 2 or value[0] != '1' or value[1] != '3') {
                        return error.InvalidVersionHeader;
                    }
                    required_headers |= 2;
                } else if (std.mem.eql(u8, name, "connection")) {
                    // find if connection header has upgrade in it, example header:
                    // Connection: keep-alive, Upgrade
                    if (std.ascii.indexOfIgnoreCase(value, "upgrade") == null) {
                        return error.InvalidConnectionHeader;
                    }
                    required_headers |= 4;
                } else if (std.mem.eql(u8, name, "sec-websocket-key")) {
                    key = value;
                    required_headers |= 8;
                }

                const next = index + 2;
                buf = buf[next..];
            }

            if (required_headers != 15) {
                return error.MissingHeaders;
            }

            // our caller has already made sure this request ended in \r\n\r\n
            // so it isn't something we need to check again

            const response = blk: {
                // Response to an ugprade request is always this, with
                // the Sec-Websocket-Accept value a spacial sha1 hash of the
                // request "sec-websocket-version" and a magic value.

                const template =
                    "HTTP/1.1 101 Switching Protocols\r\n" ++
                    "Upgrade: websocket\r\n" ++
                    "Connection: upgrade\r\n" ++
                    "Sec-Websocket-Accept: 0000000000000000000000000000\r\n\r\n";

                // The response will be sent via the IO Loop and thus has to have its
                // own lifetime.
                const res = try self.server.allocator.dupe(u8, template);
                errdefer self.server.allocator.free(res);

                // magic response
                const key_pos = res.len - 32;
                var h: [20]u8 = undefined;
                var hasher = std.crypto.hash.Sha1.init(.{});
                hasher.update(key);
                // websocket spec always used this value
                hasher.update("258EAFA5-E914-47DA-95CA-C5AB0DC85B11");
                hasher.final(&h);

                _ = std.base64.standard.Encoder.encode(res[key_pos .. key_pos + 28], h[0..]);

                break :blk res;
            };

            self.mode = .websocket;
            return self.send(response, true);
        }

        fn processWebsocketMessage(self: *Self) !bool {
            var reader = &self.reader;

            errdefer {
                reader.cleanup();
                self.server.queueClose(self.socket);
            }

            while (true) {
                const msg = reader.next() catch |err| {
                    switch (err) {
                        error.TooLarge => self.send(&CLOSE_TOO_BIG, false) catch {},
                        error.NotMasked => self.send(&CLOSE_PROTOCOL_ERROR, false) catch {},
                        error.ReservedFlags => self.send(&CLOSE_PROTOCOL_ERROR, false) catch {},
                        error.InvalidMessageType => self.send(&CLOSE_PROTOCOL_ERROR, false) catch {},
                        error.InvalidContinuation => self.send(&CLOSE_PROTOCOL_ERROR, false) catch {},
                        error.NestedFragementation => self.send(&CLOSE_PROTOCOL_ERROR, false) catch {},
                        error.OutOfMemory => {}, // don't borther trying to send an error in this case
                    }
                    return err;
                } orelse break;

                switch (msg.type) {
                    .pong => {},
                    .ping => try self.sendPong(msg.data),
                    .close => {
                        self.send(&CLOSE_NORMAL, false) catch {};
                        self.server.queueClose(self.socket);
                        return false;
                    },
                    .text, .binary => try self.server.handleCDP(msg.data),
                }
                if (msg.cleanup_fragment) {
                    reader.cleanup();
                }
            }

            // We might have read part of the next message. Our reader potentially
            // has to move data around in its buffer to make space.
            reader.compact();
            return true;
        }

        fn sendPong(self: *Self, data: []const u8) !void {
            if (data.len == 0) {
                return self.send(&EMPTY_PONG, false);
            }

            return self.sendFrame(data, .pong);
        }

        fn sendWS(self: *Self, data: []const u8) !void {
            std.debug.assert(data.len < 4294967296);

            // for now, we're going to dupe this before we send it, so we don't need
            // to keep this around.
            defer self.server.allocator.free(data);
            return self.sendFrame(data, .text);
        }

        // We need to append the websocket header to data. If our IO loop supported
        // a writev call, this would be simple.
        // For now, we'll just have to dupe data into a larger message.
        // TODO: Remove this awful allocation (probably by passing a websocket-aware
        // Writer into CDP)
        fn sendFrame(self: *Self, data: []const u8, op_code: OpCode) !void {
            if (comptime builtin.is_test == false) {
                std.debug.assert(self.mode == .websocket);
            }

            // 10 is the max possible length of our header
            // server->client has no mask, so it's 4 fewer bytes than the reader overhead
            var header_buf: [10]u8 = undefined;

            const header: []const u8 = blk: {
                const len = data.len;
                header_buf[0] = 128 | @intFromEnum(op_code); // fin | opcode

                if (len <= 125) {
                    header_buf[1] = @intCast(len);
                    break :blk header_buf[0..2];
                }

                if (len < 65536) {
                    header_buf[1] = 126;
                    header_buf[2] = @intCast((len >> 8) & 0xFF);
                    header_buf[3] = @intCast(len & 0xFF);
                    break :blk header_buf[0..4];
                }

                header_buf[1] = 127;
                header_buf[2] = 0;
                header_buf[3] = 0;
                header_buf[4] = 0;
                header_buf[5] = 0;
                header_buf[6] = @intCast((len >> 24) & 0xFF);
                header_buf[7] = @intCast((len >> 16) & 0xFF);
                header_buf[8] = @intCast((len >> 8) & 0xFF);
                header_buf[9] = @intCast(len & 0xFF);
                break :blk header_buf[0..10];
            };

            const allocator = self.server.allocator;
            const full = try allocator.alloc(u8, header.len + data.len);
            errdefer allocator.free(full);
            @memcpy(full[0..header.len], header);
            @memcpy(full[header.len..], data);
            try self.send(full, true);
        }

        fn writeHTTPErrorResponse(self: *Self, comptime status: u16, comptime body: []const u8) void {
            const response = std.fmt.comptimePrint(
                "HTTP/1.1 {d} \r\nConnection: Close\r\nContent-Length: {d}\r\n\r\n{s}",
                .{ status, body.len, body },
            );

            // we're going to close this connection anyways, swallowing any
            // error seems safe
            self.send(response, false) catch {};
        }

        fn send(self: *Self, data: []const u8, free_when_done: bool) !void {
            return self.server.queueSend(self.socket, data, free_when_done);
        }
    };
}

// WebSocket message reader. Given websocket message, acts as an iterator that
// can return zero or more Messages. When next returns null, any incomplete
// message will remain in reader.data
const Reader = struct {
    allocator: Allocator,

    // position in buf of the start of the next message
    pos: usize = 0,

    // position in buf up until where we have valid data
    // (any new reads must be placed after this)
    len: usize = 0,

    // we add 140 to allow 1 control message (ping/pong/close) to be
    // fragmented into a normal message.
    buf: [MAX_MESSAGE_SIZE + 140]u8 = undefined,

    fragments: ?Fragments = null,

    fn deinit(self: *Reader) void {
        self.cleanup();
    }

    fn cleanup(self: *Reader) void {
        if (self.fragments) |*f| {
            f.message.deinit(self.allocator);
            self.fragments = null;
        }
    }

    fn readBuf(self: *Reader) []u8 {
        // We might have read a partial http or websocket message.
        // Subsequent reads must read from where we left off.
        return self.buf[self.len..];
    }

    fn next(self: *Reader) !?Message {
        LOOP: while (true) {
            var buf = self.buf[self.pos..self.len];

            const length_of_len, const message_len = extractLengths(buf) orelse {
                // we don't have enough bytes
                return null;
            };

            const byte1 = buf[0];

            if (byte1 & 112 != 0) {
                return error.ReservedFlags;
            }

            if (buf[1] & 128 != 128) {
                // client -> server messages _must_ be masked
                return error.NotMasked;
            }

            var is_continuation = false;
            var message_type: Message.Type = undefined;
            switch (byte1 & 15) {
                0 => is_continuation = true,
                1 => message_type = .text,
                2 => message_type = .binary,
                8 => message_type = .close,
                9 => message_type = .ping,
                10 => message_type = .pong,
                else => return error.InvalidMessageType,
            }

            if (message_len > MAX_MESSAGE_SIZE) {
                return error.TooLarge;
            }

            if (buf.len < message_len) {
                return null;
            }

            // prefix + length_of_len + mask
            const header_len = 2 + length_of_len + 4;

            const payload = buf[header_len..message_len];
            mask(buf[header_len - 4 .. header_len], payload);

            // whatever happens after this, we know where the next message starts
            self.pos += message_len;

            const fin = byte1 & 128 == 128;

            if (is_continuation) {
                const fragments = &(self.fragments orelse return error.InvalidContinuation);
                if (fragments.message.items.len + message_len > MAX_MESSAGE_SIZE) {
                    return error.TooLarge;
                }

                try fragments.message.appendSlice(self.allocator, payload);

                if (fin == false) {
                    // maybe we have more parts of the message waiting
                    continue :LOOP;
                }

                // this continuation is done!
                return .{
                    .type = fragments.type,
                    .data = fragments.message.items,
                    .cleanup_fragment = true,
                };
            }

            const can_be_fragmented = message_type == .text or message_type == .binary;
            if (self.fragments != null and can_be_fragmented) {
                // if this isn't a continuation, then we can't have fragements
                return error.NestedFragementation;
            }

            if (fin == false) {
                if (can_be_fragmented == false) {
                    return error.InvalidContinuation;
                }

                // not continuation, and not fin. It has to be the first message
                // in a fragemented message.
                var fragments = Fragments{ .message = .{}, .type = message_type };
                try fragments.message.appendSlice(self.allocator, payload);
                self.fragments = fragments;
                continue :LOOP;
            }

            return .{
                .data = payload,
                .type = message_type,
                .cleanup_fragment = false,
            };
        }
    }

    fn extractLengths(buf: []const u8) ?struct { usize, usize } {
        if (buf.len < 2) {
            return null;
        }

        const length_of_len: usize = switch (buf[1] & 127) {
            126 => 2,
            127 => 8,
            else => 0,
        };

        if (buf.len < length_of_len + 2) {
            // we definitely don't have enough buf yet
            return null;
        }

        const message_len = switch (length_of_len) {
            2 => @as(u16, @intCast(buf[3])) | @as(u16, @intCast(buf[2])) << 8,
            8 => @as(u64, @intCast(buf[9])) | @as(u64, @intCast(buf[8])) << 8 | @as(u64, @intCast(buf[7])) << 16 | @as(u64, @intCast(buf[6])) << 24 | @as(u64, @intCast(buf[5])) << 32 | @as(u64, @intCast(buf[4])) << 40 | @as(u64, @intCast(buf[3])) << 48 | @as(u64, @intCast(buf[2])) << 56,
            else => buf[1] & 127,
        } + length_of_len + 2 + 4; // +2 for header prefix, +4 for mask;

        return .{ length_of_len, message_len };
    }

    // This is called after we've processed complete websocket messages (this
    // only applies to websocket messages).
    // There are three cases:
    // 1 - We don't have any incomplete data (for a subsequent message) in buf.
    //     This is the easier to handle, we can set pos & len to 0.
    // 2 - We have part of the next message, but we know it'll fit in the
    //     remaining buf. We don't need to do anything
    // 3 - We have part of the next message, but either it won't fight into the
    //     remaining buffer, or we don't know (because we don't have enough
    //     of the header to tell the length). We need to "compact" the buffer
    fn compact(self: *Reader) void {
        const pos = self.pos;
        const len = self.len;

        std.debug.assert(pos <= len);

        // how many (if any) partial bytes do we have
        const partial_bytes = len - pos;

        if (partial_bytes == 0) {
            // We have no partial bytes. Setting these to 0 ensures that we
            // get the best utilization of our buffer
            self.pos = 0;
            self.len = 0;
            return;
        }

        const partial = self.buf[pos..len];

        // If we have enough bytes of the next message to tell its length
        // we'll be able to figure out whether we need to do anything or not.
        if (extractLengths(partial)) |length_meta| {
            const next_message_len = length_meta.@"1";
            // if this isn't true, then we have a full message and it
            // should have been processed.
            std.debug.assert(next_message_len > partial_bytes);

            const missing_bytes = next_message_len - partial_bytes;

            const free_space = self.buf.len - len;
            if (missing_bytes < free_space) {
                // we have enough space in our buffer, as is,
                return;
            }
        }

        // We're here because we either don't have enough bytes of the next
        // message, or we know that it won't fit in our buffer as-is.
        std.mem.copyForwards(u8, &self.buf, partial);
        self.pos = 0;
        self.len = partial_bytes;
    }
};

const Fragments = struct {
    type: Message.Type,
    message: std.ArrayListUnmanaged(u8),
};

const Message = struct {
    type: Type,
    data: []const u8,
    cleanup_fragment: bool,

    const Type = enum {
        text,
        binary,
        close,
        ping,
        pong,
    };
};

// These are the only websocket types that we're currently sending
const OpCode = enum(u8) {
    text = 128 | 1,
    close = 128 | 8,
    pong = 128 | 10,
};

// "private-use" close codes must be from 4000-49999
const CloseCode = enum {
    timeout,
};

>>>>>>> d8fae5bc
pub fn run(
    allocator: Allocator,
    address: net.Address,
    timeout: u64,
    loop: *jsruntime.Loop,
) !void {
    if (comptime builtin.is_test) {
        // There's bunch of code that won't compiler in a test build (because
        // it relies on a global root.Types). So we fight the compiler and make
        // sure it doesn't include any of that code. Hopefully one day we can
        // remove all this.
        return;
    }

    // create socket
    const flags = posix.SOCK.STREAM | posix.SOCK.CLOEXEC | posix.SOCK.NONBLOCK;
    const listener = try posix.socket(address.any.family, flags, posix.IPPROTO.TCP);
    defer posix.close(listener);

    try posix.setsockopt(listener, posix.SOL.SOCKET, posix.SO.REUSEADDR, &std.mem.toBytes(@as(c_int, 1)));
    // TODO: Broken on darwin
    // https://github.com/ziglang/zig/issues/17260  (fixed in Zig 0.14)
    // if (@hasDecl(os.TCP, "NODELAY")) {
    //  try os.setsockopt(socket.sockfd.?, os.IPPROTO.TCP, os.TCP.NODELAY, &std.mem.toBytes(@as(c_int, 1)));
    // }
    try posix.setsockopt(listener, posix.IPPROTO.TCP, 1, &std.mem.toBytes(@as(c_int, 1)));

    // bind & listen
    try posix.bind(listener, &address.any, address.getOsSockLen());
    try posix.listen(listener, 1);

    // create v8 vm
    const vm = jsruntime.VM.init();
    defer vm.deinit();

<<<<<<< HEAD
    const json_version_response = try buildJSONVersionResponse(allocator, address);

    var server = Server{
        .loop = loop,
        .timeout = timeout,
=======
    // browser
    var browser: Browser = undefined;
    try Browser.init(&browser, allocator, loop, vm);
    defer browser.deinit();

    const json_version_response = try buildJSONVersionResponse(allocator, address);

    var server = Server{
        .loop = loop,
        .timeout = timeout,
        .browser = &browser,
>>>>>>> d8fae5bc
        .listener = listener,
        .allocator = allocator,
        .conn_completion = undefined,
        .close_completion = undefined,
        .accept_completion = undefined,
        .timeout_completion = undefined,
<<<<<<< HEAD
        .json_version_response = json_version_response,
        .send_pool = std.heap.MemoryPool(Send).init(allocator),
        .client_pool = std.heap.MemoryPool(Client).init(allocator),
    };
    defer server.deinit();
=======
        .state = cdp.State.init(browser.session.alloc),
        .json_version_response = json_version_response,
        .send_pool = std.heap.MemoryPool(Send).init(allocator),
    };
    defer server.deinit();

    try browser.session.initInspector(&server, Server.inspectorResponse, Server.inspectorEvent);
>>>>>>> d8fae5bc

    // accept an connection
    server.queueAccept();

    // infinite loop on I/O events, either:
    // - cmd from incoming connection on server socket
    // - JS callbacks events from scripts
    while (true) {
        try loop.io.run_for_ns(10 * std.time.ns_per_ms);
        if (loop.cbk_error) {
            log.err("JS error", .{});
        }
    }
}

// Utils
// --------

fn buildJSONVersionResponse(
    allocator: Allocator,
    address: net.Address,
) ![]const u8 {
    const body_format = "{{\"webSocketDebuggerUrl\": \"ws://{}/\"}}";
    const body_len = std.fmt.count(body_format, .{address});

    const response_format =
        "HTTP/1.1 200 OK\r\n" ++
        "Content-Length: {d}\r\n" ++
        "Content-Type: application/json; charset=UTF-8\r\n\r\n" ++
        body_format;
    return try std.fmt.allocPrint(allocator, response_format, .{ body_len, address });
}

fn now() std.time.Instant {
    // can only fail on platforms we don't support
    return std.time.Instant.now() catch unreachable;
}

// In-place string lowercase
fn toLower(str: []u8) []u8 {
    for (str, 0..) |c, i| {
        str[i] = std.ascii.toLower(c);
    }
    return str;
}

// Zig is in a weird backend transition right now. Need to determine if
// SIMD is even available.
const backend_supports_vectors = switch (builtin.zig_backend) {
    .stage2_llvm, .stage2_c => true,
    else => false,
};

// Websocket messages from client->server are masked using a 4 byte XOR mask
fn mask(m: []const u8, payload: []u8) void {
    var data = payload;

    if (!comptime backend_supports_vectors) return simpleMask(m, data);

    const vector_size = std.simd.suggestVectorLength(u8) orelse @sizeOf(usize);
    if (data.len >= vector_size) {
        const mask_vector = std.simd.repeat(vector_size, @as(@Vector(4, u8), m[0..4].*));
        while (data.len >= vector_size) {
            const slice = data[0..vector_size];
            const masked_data_slice: @Vector(vector_size, u8) = slice.*;
            slice.* = masked_data_slice ^ mask_vector;
            data = data[vector_size..];
        }
    }
    simpleMask(m, data);
}

// Used when SIMD isn't available, or for any remaining part of the message
// which is too small to effectively use SIMD.
fn simpleMask(m: []const u8, payload: []u8) void {
    for (payload, 0..) |b, i| {
        payload[i] = b ^ m[i & 3];
    }
}

const testing = std.testing;
test "server: buildJSONVersionResponse" {
    const address = try net.Address.parseIp4("127.0.0.1", 9001);
    const res = try buildJSONVersionResponse(testing.allocator, address);
    defer testing.allocator.free(res);

    try testing.expectEqualStrings("HTTP/1.1 200 OK\r\n" ++
        "Content-Length: 48\r\n" ++
        "Content-Type: application/json; charset=UTF-8\r\n\r\n" ++
        "{\"webSocketDebuggerUrl\": \"ws://127.0.0.1:9001/\"}", res);
}

test "Client: http invalid request" {
    try assertHTTPError(
        error.RequestTooLarge,
        413,
        "Request too large",
        "GET /over/9000 HTTP/1.1\r\n" ++ "Header: " ++ ("a" ** 2050) ++ "\r\n\r\n",
    );
}

test "Client: http invalid handshake" {
    try assertHTTPError(
        error.InvalidRequest,
        400,
        "Invalid request",
        "\r\n\r\n",
    );

    try assertHTTPError(
        error.NotFound,
        404,
        "Not found",
        "GET /over/9000 HTTP/1.1\r\n\r\n",
    );

    try assertHTTPError(
        error.NotFound,
        404,
        "Not found",
        "POST / HTTP/1.1\r\n\r\n",
    );

    try assertHTTPError(
        error.InvalidProtocol,
        400,
        "Invalid HTTP protocol",
        "GET / HTTP/1.0\r\n\r\n",
    );

    try assertHTTPError(
        error.MissingHeaders,
        400,
        "Missing required header",
        "GET / HTTP/1.1\r\n\r\n",
    );

    try assertHTTPError(
        error.MissingHeaders,
        400,
        "Missing required header",
        "GET / HTTP/1.1\r\nConnection:  upgrade\r\n\r\n",
    );

    try assertHTTPError(
        error.MissingHeaders,
        400,
        "Missing required header",
        "GET / HTTP/1.1\r\nConnection: upgrade\r\nUpgrade: websocket\r\n\r\n",
    );

    try assertHTTPError(
        error.MissingHeaders,
        400,
        "Missing required header",
        "GET / HTTP/1.1\r\nConnection: upgrade\r\nUpgrade: websocket\r\nsec-websocket-version:13\r\n\r\n",
    );
}

test "Client: http valid handshake" {
    var ms = MockServer{};
    defer ms.deinit();

<<<<<<< HEAD
    var client = ClientT(*MockServer, MockCDP).init(0, &ms);
    defer client.deinit();
=======
    var client = Client(*MockServer).init(0, &ms);
>>>>>>> d8fae5bc

    const request =
        "GET /   HTTP/1.1\r\n" ++
        "Connection: upgrade\r\n" ++
        "Upgrade: websocket\r\n" ++
        "sec-websocket-version:13\r\n" ++
        "sec-websocket-key: this is my key\r\n" ++
        "Custom:  Header-Value\r\n\r\n";

    @memcpy(client.reader.buf[0..request.len], request);
    try testing.expectEqual(true, try client.processData(request.len));

    try testing.expectEqual(.websocket, client.mode);
    try testing.expectEqualStrings(
        "HTTP/1.1 101 Switching Protocols\r\n" ++
            "Upgrade: websocket\r\n" ++
            "Connection: upgrade\r\n" ++
            "Sec-Websocket-Accept: flzHu2DevQ2dSCSVqKSii5e9C2o=\r\n\r\n",
        ms.sent.items[0],
    );
}

test "Client: http get json version" {
    var ms = MockServer{};
    defer ms.deinit();

<<<<<<< HEAD
    var client = ClientT(*MockServer, MockCDP).init(0, &ms);
    defer client.deinit();
=======
    var client = Client(*MockServer).init(0, &ms);
>>>>>>> d8fae5bc

    const request = "GET /json/version HTTP/1.1\r\n\r\n";

    @memcpy(client.reader.buf[0..request.len], request);
    try testing.expectEqual(true, try client.processData(request.len));

    try testing.expectEqual(.http, client.mode);

    // this is the hardcoded string in our MockServer
    try testing.expectEqualStrings("the json version response", ms.sent.items[0]);
}

test "Client: write websocket message" {
    const cases = [_]struct { expected: []const u8, message: []const u8 }{
<<<<<<< HEAD
        .{ .expected = &.{ 129, 2, '"', '"' }, .message = "" },
        .{ .expected = [_]u8{ 129, 14 } ++ "\"hello world!\"", .message = "hello world!" },
        .{ .expected = [_]u8{ 129, 126, 0, 132 } ++ "\"" ++ ("A" ** 130) ++ "\"", .message = "A" ** 130 },
=======
        .{ .expected = &.{ 129, 0 }, .message = "" },
        .{ .expected = [_]u8{ 129, 12 } ++ "hello world!", .message = "hello world!" },
        .{ .expected = [_]u8{ 129, 126, 0, 130 } ++ ("A" ** 130), .message = "A" ** 130 },
>>>>>>> d8fae5bc
    };

    for (cases) |c| {
        var ms = MockServer{};
        defer ms.deinit();

<<<<<<< HEAD
        var client = ClientT(*MockServer, MockCDP).init(0, &ms);
        defer client.deinit();

        try client.sendJSON(c.message, .{});

=======
        var client = Client(*MockServer).init(0, &ms);

        try client.sendWS(try testing.allocator.dupe(u8, c.message));
>>>>>>> d8fae5bc
        try testing.expectEqual(1, ms.sent.items.len);
        try testing.expectEqualSlices(u8, c.expected, ms.sent.items[0]);
    }
}

test "Client: read invalid websocket message" {
    // 131 = 128 (fin) | 3  where 3 isn't a valid type
    try assertWebSocketError(
        error.InvalidMessageType,
        1002,
        "",
        &.{ 131, 128, 'm', 'a', 's', 'k' },
    );

    for ([_]u8{ 16, 32, 64 }) |rsv| {
        // none of the reserve flags should be set
        try assertWebSocketError(
            error.ReservedFlags,
            1002,
            "",
            &.{ rsv, 128, 'm', 'a', 's', 'k' },
        );

        // as a bitmask
        try assertWebSocketError(
            error.ReservedFlags,
            1002,
            "",
            &.{ rsv + 4, 128, 'm', 'a', 's', 'k' },
        );
    }

    // client->server messages must be masked
    try assertWebSocketError(
        error.NotMasked,
        1002,
        "",
        &.{ 129, 1, 'a' },
    );

<<<<<<< HEAD
    // control types (ping/ping/close) can't be > 125 bytes
    for ([_]u8{ 136, 137, 138 }) |op| {
        try assertWebSocketError(
            error.ControlTooLarge,
            1002,
            "",
            &.{ op, 254, 1, 1 },
        );
    }

=======
>>>>>>> d8fae5bc
    // length of message is 0000 0401, i.e: 1024 * 256 + 1
    try assertWebSocketError(
        error.TooLarge,
        1009,
        "",
        &.{ 129, 255, 0, 0, 0, 0, 0, 4, 0, 1, 'm', 'a', 's', 'k' },
    );

    // continuation type message must come after a normal message
    // even when not a fin frame
    try assertWebSocketError(
        error.InvalidContinuation,
        1002,
        "",
        &.{ 0, 129, 'm', 'a', 's', 'k', 'd' },
    );

    // continuation type message must come after a normal message
    // even as a fin frame
    try assertWebSocketError(
        error.InvalidContinuation,
        1002,
        "",
        &.{ 128, 129, 'm', 'a', 's', 'k', 'd' },
    );

    // text (non-fin) - text (non-fin)
    try assertWebSocketError(
        error.NestedFragementation,
        1002,
        "",
        &.{ 1, 129, 'm', 'a', 's', 'k', 'd', 1, 128, 'k', 's', 'a', 'm' },
    );
<<<<<<< HEAD

    // text (non-fin) - text (fin) should always been continuation after non-fin
    try assertWebSocketError(
        error.NestedFragementation,
        1002,
        "",
        &.{ 1, 129, 'm', 'a', 's', 'k', 'd', 129, 128, 'k', 's', 'a', 'm' },
    );

    // close must be fin
    try assertWebSocketError(
        error.InvalidContinuation,
        1002,
        "",
        &.{
            8, 129, 'm', 'a', 's', 'k', 'd',
        },
    );

    // ping must be fin
    try assertWebSocketError(
        error.InvalidContinuation,
        1002,
        "",
        &.{
            9, 129, 'm', 'a', 's', 'k', 'd',
        },
    );

    // pong must be fin
    try assertWebSocketError(
        error.InvalidContinuation,
        1002,
        "",
        &.{
            10, 129, 'm', 'a', 's', 'k', 'd',
        },
    );
}

test "Client: ping reply" {
    try assertWebSocketMessage(
        // fin | pong, len
        &.{ 138, 0 },

        // fin | ping, masked | len, 4-byte mask
        &.{ 137, 128, 0, 0, 0, 0 },
    );

    try assertWebSocketMessage(
        // fin | pong, len, payload
        &.{ 138, 5, 100, 96, 97, 109, 104 },

        // fin | ping, masked | len, 4-byte mask, 5 byte payload
        &.{ 137, 133, 0, 5, 7, 10, 100, 101, 102, 103, 104 },
    );
}

test "Client: close message" {
    try assertWebSocketMessage(
        // fin | close, len, close code (normal)
        &.{ 136, 2, 3, 232 },

        // fin | close, masked | len, 4-byte mask
        &.{ 136, 128, 0, 0, 0, 0 },
    );
}

// Testing both HTTP and websocket messages broken up across multiple reads.
// We need to fuzz HTTP messages differently than websocket. HTTP are strictly
// req -> res with no pipelining. So there should only be 1 message at a time.
// So we can only "fuzz" on a per-message basis.
// But for websocket, we can fuzz _all_ the messages together.
test "Client: fuzz" {
    var prng = std.rand.DefaultPrng.init(blk: {
        var seed: u64 = undefined;
        try std.posix.getrandom(std.mem.asBytes(&seed));
        break :blk seed;
    });
    const random = prng.random();

    const allocator = testing.allocator;
    var websocket_messages: std.ArrayListUnmanaged(u8) = .{};
    defer websocket_messages.deinit(allocator);

    // ping with no payload
    try websocket_messages.appendSlice(
        allocator,
        &.{ 137, 128, 0, 0, 0, 0 },
    );

    // // 10 byte text message with a 0,0,0,0 mask
    try websocket_messages.appendSlice(
        allocator,
        &.{ 129, 138, 0, 0, 0, 0, 1, 2, 3, 4, 5, 6, 7, 8, 9, 10 },
    );

    // ping with a payload
    try websocket_messages.appendSlice(
        allocator,
        &.{ 137, 133, 0, 5, 7, 10, 100, 101, 102, 103, 104 },
    );

    // pong with no payload (noop in the server)
    try websocket_messages.appendSlice(
        allocator,
        &.{ 138, 128, 10, 10, 10, 10 },
    );

    // 687 long message, with a mask
    try websocket_messages.appendSlice(
        allocator,
        [_]u8{ 129, 254, 2, 175, 1, 2, 3, 4 } ++ "A" ** 687,
    );

    // non-fin text message
    try websocket_messages.appendSlice(allocator, &.{ 1, 130, 0, 0, 0, 0, 1, 2 });

    // continuation
    try websocket_messages.appendSlice(allocator, &.{ 0, 131, 0, 0, 0, 0, 3, 4, 5 });

    // pong happening in fragement
    try websocket_messages.appendSlice(allocator, &.{ 138, 128, 0, 0, 0, 0 });

    // more continuation
    try websocket_messages.appendSlice(allocator, &.{ 0, 130, 0, 0, 0, 0, 6, 7 });

    // fin
    try websocket_messages.appendSlice(allocator, &.{ 128, 133, 0, 0, 0, 0, 8, 9, 10, 11, 12 });

    // close
    try websocket_messages.appendSlice(
        allocator,
        &.{ 136, 130, 200, 103, 34, 22, 0, 1 },
    );

    const SendRandom = struct {
        fn send(c: anytype, r: std.Random, data: []const u8) !void {
            var buf = data;
            while (buf.len > 0) {
                const to_send = r.intRangeAtMost(usize, 1, buf.len);
                @memcpy(c.readBuf()[0..to_send], buf[0..to_send]);
                if (try c.processData(to_send) == false) {
                    return;
                }
                buf = buf[to_send..];
            }
        }
    };

    for (0..100) |_| {
        var ms = MockServer{};
        defer ms.deinit();

        var client = ClientT(*MockServer, MockCDP).init(0, &ms);
        defer client.deinit();

        try SendRandom.send(&client, random, "GET /json/version HTTP/1.1\r\nContent-Length: 0\r\n\r\n");
        try SendRandom.send(&client, random, "GET /   HTTP/1.1\r\n" ++
            "Connection: upgrade\r\n" ++
            "Upgrade: websocket\r\n" ++
            "sec-websocket-version:13\r\n" ++
            "sec-websocket-key: 1234aa93\r\n" ++
            "Custom:  Header-Value\r\n\r\n");

        // fuzz over all websocket messages
        try SendRandom.send(&client, random, websocket_messages.items);

        try testing.expectEqual(5, ms.sent.items.len);

        try testing.expectEqualStrings(
            "the json version response",
            ms.sent.items[0],
        );

        try testing.expectEqualStrings(
            "HTTP/1.1 101 Switching Protocols\r\n" ++
                "Upgrade: websocket\r\n" ++
                "Connection: upgrade\r\n" ++
                "Sec-Websocket-Accept: KnOKWrrjHS0nGFmtfmYFQoPIGKQ=\r\n\r\n",
            ms.sent.items[1],
        );

        try testing.expectEqualSlices(u8, &.{ 138, 0 }, ms.sent.items[2]);

        try testing.expectEqualSlices(
            u8,
            &.{ 138, 5, 100, 96, 97, 109, 104 },
            ms.sent.items[3],
        );

        try testing.expectEqualSlices(
            u8,
            &.{ 136, 2, 3, 232 },
            ms.sent.items[4],
        );

        const received = client.cdp.?.messages.items;
        try testing.expectEqual(3, received.len);
        try testing.expectEqualSlices(
            u8,
            &.{ 1, 2, 3, 4, 5, 6, 7, 8, 9, 10 },
            received[0],
        );

        try testing.expectEqualSlices(
            u8,
            &([_]u8{ 64, 67, 66, 69 } ** 171 ++ [_]u8{ 64, 67, 66 }),
            received[1],
        );

        try testing.expectEqualSlices(
            u8,
            &.{ 1, 2, 3, 4, 5, 6, 7, 8, 9, 10, 11, 12 },
            received[2],
        );

        try testing.expectEqual(true, ms.closed);
    }
}

test "server: mask" {
    var buf: [4000]u8 = undefined;
    const messages = [_][]const u8{ "1234", "1234" ** 99, "1234" ** 999 };
    for (messages) |message| {
        // we need the message to be mutable since mask operates in-place
        const payload = buf[0..message.len];
        @memcpy(payload, message);

        mask(&.{ 1, 2, 200, 240 }, payload);
        try testing.expectEqual(false, std.mem.eql(u8, payload, message));

        mask(&.{ 1, 2, 200, 240 }, payload);
        try testing.expectEqual(true, std.mem.eql(u8, payload, message));
    }
}

fn assertHTTPError(
    expected_error: anyerror,
    comptime expected_status: u16,
    comptime expected_body: []const u8,
    input: []const u8,
) !void {
    var ms = MockServer{};
    defer ms.deinit();

    var client = ClientT(*MockServer, MockCDP).init(0, &ms);
    defer client.deinit();

    @memcpy(client.reader.buf[0..input.len], input);
    try testing.expectError(expected_error, client.processData(input.len));

    const expected_response = std.fmt.comptimePrint(
        "HTTP/1.1 {d} \r\nConnection: Close\r\nContent-Length: {d}\r\n\r\n{s}",
        .{ expected_status, expected_body.len, expected_body },
    );

    try testing.expectEqual(1, ms.sent.items.len);
    try testing.expectEqualStrings(expected_response, ms.sent.items[0]);
}

fn assertWebSocketError(
    expected_error: anyerror,
    close_code: u16,
    close_payload: []const u8,
    input: []const u8,
) !void {
    var ms = MockServer{};
    defer ms.deinit();

    var client = ClientT(*MockServer, MockCDP).init(0, &ms);
    defer client.deinit();

    client.mode = .websocket; // force websocket message processing

    @memcpy(client.reader.buf[0..input.len], input);
    try testing.expectError(expected_error, client.processData(input.len));

    try testing.expectEqual(1, ms.sent.items.len);

    const actual = ms.sent.items[0];

    // fin | close opcode
    try testing.expectEqual(136, actual[0]);

    // message length (code + payload)
    try testing.expectEqual(2 + close_payload.len, actual[1]);

    // close code
    try testing.expectEqual(close_code, std.mem.readInt(u16, actual[2..4], .big));

    // close payload (if any)
    try testing.expectEqualStrings(close_payload, actual[4..]);
}

fn assertWebSocketMessage(
    expected: []const u8,
    input: []const u8,
) !void {
    var ms = MockServer{};
    defer ms.deinit();

    var client = ClientT(*MockServer, MockCDP).init(0, &ms);
    defer client.deinit();
    client.mode = .websocket; // force websocket message processing

    @memcpy(client.reader.buf[0..input.len], input);
    const more = try client.processData(input.len);

    try testing.expectEqual(1, ms.sent.items.len);
    try testing.expectEqualSlices(u8, expected, ms.sent.items[0]);

    // if we sent a close message, then the serve should have been told
    // to close the connection
    if (expected[0] == 136) {
        try testing.expectEqual(true, ms.closed);
        try testing.expectEqual(false, more);
    } else {
        try testing.expectEqual(false, ms.closed);
        try testing.expectEqual(true, more);
    }
}

const MockServer = struct {
    loop: *jsruntime.Loop = undefined,
=======

    // text (non-fin) - text (fin) should always been continuation after non-fin
    try assertWebSocketError(
        error.NestedFragementation,
        1002,
        "",
        &.{ 1, 129, 'm', 'a', 's', 'k', 'd', 129, 128, 'k', 's', 'a', 'm' },
    );

    // close must be fin
    try assertWebSocketError(
        error.InvalidContinuation,
        1002,
        "",
        &.{
            8, 129, 'm', 'a', 's', 'k', 'd',
        },
    );

    // ping must be fin
    try assertWebSocketError(
        error.InvalidContinuation,
        1002,
        "",
        &.{
            9, 129, 'm', 'a', 's', 'k', 'd',
        },
    );

    // pong must be fin
    try assertWebSocketError(
        error.InvalidContinuation,
        1002,
        "",
        &.{
            10, 129, 'm', 'a', 's', 'k', 'd',
        },
    );
}

test "Client: ping reply" {
    try assertWebSocketMessage(
        // fin | pong, len
        &.{ 138, 0 },

        // fin | ping, masked | len, 4-byte mask
        &.{ 137, 128, 0, 0, 0, 0 },
    );

    try assertWebSocketMessage(
        // fin | pong, len, payload
        &.{ 138, 5, 100, 96, 97, 109, 104 },

        // fin | ping, masked | len, 4-byte mask, 5 byte payload
        &.{ 137, 133, 0, 5, 7, 10, 100, 101, 102, 103, 104 },
    );
}

test "Client: close message" {
    try assertWebSocketMessage(
        // fin | close, len, close code (normal)
        &.{ 136, 2, 3, 232 },

        // fin | close, masked | len, 4-byte mask
        &.{ 136, 128, 0, 0, 0, 0 },
    );
}

// Testing both HTTP and websocket messages broken up across multiple reads.
// We need to fuzz HTTP messages differently than websocket. HTTP are strictly
// req -> res with no pipelining. So there should only be 1 message at a time.
// So we can only "fuzz" on a per-message basis.
// But for websocket, we can fuzz _all_ the messages together.
test "Client: fuzz" {
    var prng = std.rand.DefaultPrng.init(blk: {
        var seed: u64 = undefined;
        try std.posix.getrandom(std.mem.asBytes(&seed));
        break :blk seed;
    });
    const random = prng.random();

    const allocator = testing.allocator;
    var websocket_messages: std.ArrayListUnmanaged(u8) = .{};
    defer websocket_messages.deinit(allocator);

    // ping with no payload
    try websocket_messages.appendSlice(
        allocator,
        &.{ 137, 128, 0, 0, 0, 0 },
    );

    // // 10 byte text message with a 0,0,0,0 mask
    try websocket_messages.appendSlice(
        allocator,
        &.{ 129, 138, 0, 0, 0, 0, 1, 2, 3, 4, 5, 6, 7, 8, 9, 10 },
    );

    // ping with a payload
    try websocket_messages.appendSlice(
        allocator,
        &.{ 137, 133, 0, 5, 7, 10, 100, 101, 102, 103, 104 },
    );

    // pong with no payload (noop in the server)
    try websocket_messages.appendSlice(
        allocator,
        &.{ 138, 128, 10, 10, 10, 10 },
    );

    // 687 long message, with a mask
    try websocket_messages.appendSlice(
        allocator,
        [_]u8{ 129, 254, 2, 175, 1, 2, 3, 4 } ++ "A" ** 687,
    );

    // non-fin text message
    try websocket_messages.appendSlice(allocator, &.{ 1, 130, 0, 0, 0, 0, 1, 2 });

    // continuation
    try websocket_messages.appendSlice(allocator, &.{ 0, 131, 0, 0, 0, 0, 3, 4, 5 });

    // pong happening in fragement
    try websocket_messages.appendSlice(allocator, &.{ 138, 128, 0, 0, 0, 0 });

    // more continuation
    try websocket_messages.appendSlice(allocator, &.{ 0, 130, 0, 0, 0, 0, 6, 7 });

    // fin
    try websocket_messages.appendSlice(allocator, &.{ 128, 133, 0, 0, 0, 0, 8, 9, 10, 11, 12 });

    // close
    try websocket_messages.appendSlice(
        allocator,
        &.{ 136, 130, 200, 103, 34, 22, 0, 1 },
    );

    const SendRandom = struct {
        fn send(c: anytype, r: std.Random, data: []const u8) !void {
            var buf = data;
            while (buf.len > 0) {
                const to_send = r.intRangeAtMost(usize, 1, buf.len);
                @memcpy(c.readBuf()[0..to_send], buf[0..to_send]);
                if (try c.processData(to_send) == false) {
                    return;
                }
                buf = buf[to_send..];
            }
        }
    };

    for (0..100) |_| {
        var ms = MockServer{};
        defer ms.deinit();

        var client = Client(*MockServer).init(0, &ms);

        try SendRandom.send(&client, random, "GET /json/version HTTP/1.1\r\nContent-Length: 0\r\n\r\n");
        try SendRandom.send(&client, random, "GET /   HTTP/1.1\r\n" ++
            "Connection: upgrade\r\n" ++
            "Upgrade: websocket\r\n" ++
            "sec-websocket-version:13\r\n" ++
            "sec-websocket-key: 1234aa93\r\n" ++
            "Custom:  Header-Value\r\n\r\n");

        // fuzz over all websocket messages
        try SendRandom.send(&client, random, websocket_messages.items);

        try testing.expectEqual(5, ms.sent.items.len);

        try testing.expectEqualStrings(
            "the json version response",
            ms.sent.items[0],
        );

        try testing.expectEqualStrings(
            "HTTP/1.1 101 Switching Protocols\r\n" ++
                "Upgrade: websocket\r\n" ++
                "Connection: upgrade\r\n" ++
                "Sec-Websocket-Accept: KnOKWrrjHS0nGFmtfmYFQoPIGKQ=\r\n\r\n",
            ms.sent.items[1],
        );

        try testing.expectEqualSlices(u8, &.{ 138, 0 }, ms.sent.items[2]);

        try testing.expectEqualSlices(
            u8,
            &.{ 138, 5, 100, 96, 97, 109, 104 },
            ms.sent.items[3],
        );

        try testing.expectEqualSlices(
            u8,
            &.{ 136, 2, 3, 232 },
            ms.sent.items[4],
        );

        try testing.expectEqual(3, ms.cdp.items.len);
        try testing.expectEqualSlices(
            u8,
            &.{ 1, 2, 3, 4, 5, 6, 7, 8, 9, 10 },
            ms.cdp.items[0],
        );

        try testing.expectEqualSlices(
            u8,
            &([_]u8{ 64, 67, 66, 69 } ** 171 ++ [_]u8{ 64, 67, 66 }),
            ms.cdp.items[1],
        );

        try testing.expectEqualSlices(
            u8,
            &.{ 1, 2, 3, 4, 5, 6, 7, 8, 9, 10, 11, 12 },
            ms.cdp.items[2],
        );

        try testing.expectEqual(true, ms.closed);
    }
}

test "server: mask" {
    var buf: [4000]u8 = undefined;
    const messages = [_][]const u8{ "1234", "1234" ** 99, "1234" ** 999 };
    for (messages) |message| {
        // we need the message to be mutable since mask operates in-place
        const payload = buf[0..message.len];
        @memcpy(payload, message);

        mask(&.{ 1, 2, 200, 240 }, payload);
        try testing.expectEqual(false, std.mem.eql(u8, payload, message));

        mask(&.{ 1, 2, 200, 240 }, payload);
        try testing.expectEqual(true, std.mem.eql(u8, payload, message));
    }
}

fn assertHTTPError(
    expected_error: HTTPError,
    comptime expected_status: u16,
    comptime expected_body: []const u8,
    input: []const u8,
) !void {
    var ms = MockServer{};
    defer ms.deinit();

    var client = Client(*MockServer).init(0, &ms);
    @memcpy(client.reader.buf[0..input.len], input);
    try testing.expectError(expected_error, client.processData(input.len));

    const expected_response = std.fmt.comptimePrint(
        "HTTP/1.1 {d} \r\nConnection: Close\r\nContent-Length: {d}\r\n\r\n{s}",
        .{ expected_status, expected_body.len, expected_body },
    );

    try testing.expectEqual(1, ms.sent.items.len);
    try testing.expectEqualStrings(expected_response, ms.sent.items[0]);
}

fn assertWebSocketError(
    expected_error: WebSocketError,
    close_code: u16,
    close_payload: []const u8,
    input: []const u8,
) !void {
    var ms = MockServer{};
    defer ms.deinit();

    var client = Client(*MockServer).init(0, &ms);
    client.mode = .websocket; // force websocket message processing

    @memcpy(client.reader.buf[0..input.len], input);
    try testing.expectError(expected_error, client.processData(input.len));

    try testing.expectEqual(1, ms.sent.items.len);

    const actual = ms.sent.items[0];

    // fin | close opcode
    try testing.expectEqual(136, actual[0]);

    // message length (code + payload)
    try testing.expectEqual(2 + close_payload.len, actual[1]);

    // close code
    try testing.expectEqual(close_code, std.mem.readInt(u16, actual[2..4], .big));

    // close payload (if any)
    try testing.expectEqualStrings(close_payload, actual[4..]);
}

fn assertWebSocketMessage(
    expected: []const u8,
    input: []const u8,
) !void {
    var ms = MockServer{};
    defer ms.deinit();

    var client = Client(*MockServer).init(0, &ms);
    client.mode = .websocket; // force websocket message processing

    @memcpy(client.reader.buf[0..input.len], input);
    const more = try client.processData(input.len);

    try testing.expectEqual(1, ms.sent.items.len);
    try testing.expectEqualSlices(u8, expected, ms.sent.items[0]);

    // if we sent a close message, then the serve should have been told
    // to close the connection
    if (expected[0] == 136) {
        try testing.expectEqual(true, ms.closed);
        try testing.expectEqual(false, more);
    } else {
        try testing.expectEqual(false, ms.closed);
        try testing.expectEqual(true, more);
    }
}

const MockServer = struct {
>>>>>>> d8fae5bc
    closed: bool = false,

    // record the messages we sent to the client
    sent: std.ArrayListUnmanaged([]const u8) = .{},

<<<<<<< HEAD
=======
    // record the CDP messages we need to process
    cdp: std.ArrayListUnmanaged([]const u8) = .{},

>>>>>>> d8fae5bc
    allocator: Allocator = testing.allocator,

    json_version_response: []const u8 = "the json version response",

    fn deinit(self: *MockServer) void {
        const allocator = self.allocator;

        for (self.sent.items) |msg| {
            allocator.free(msg);
<<<<<<< HEAD
        }
        self.sent.deinit(allocator);
=======
        }
        self.sent.deinit(allocator);

        for (self.cdp.items) |msg| {
            allocator.free(msg);
        }
        self.cdp.deinit(allocator);
>>>>>>> d8fae5bc
    }

    fn queueClose(self: *MockServer, _: anytype) void {
        self.closed = true;
    }

<<<<<<< HEAD
    fn queueSend(
        self: *MockServer,
        socket: posix.socket_t,
        arena: ?ArenaAllocator,
        data: []const u8,
=======
    fn handleCDP(self: *MockServer, message: []const u8) !void {
        const owned = try self.allocator.dupe(u8, message);
        try self.cdp.append(self.allocator, owned);
    }

    fn queueSend(
        self: *MockServer,
        socket: posix.socket_t,
        data: []const u8,
        free_when_done: bool,
>>>>>>> d8fae5bc
    ) !void {
        _ = socket;
        const owned = try self.allocator.dupe(u8, data);
        try self.sent.append(self.allocator, owned);
<<<<<<< HEAD
        if (arena) |a| {
            a.deinit();
        }
    }
};

const MockCDP = struct {
    messages: std.ArrayListUnmanaged([]const u8) = .{},

    allocator: Allocator = testing.allocator,

    fn init(_: Allocator, client: anytype, loop: *jsruntime.Loop) MockCDP {
        _ = loop;
        _ = client;
        return .{};
    }

    fn deinit(self: *MockCDP) void {
        const allocator = self.allocator;
        for (self.messages.items) |msg| {
            allocator.free(msg);
        }
        self.messages.deinit(allocator);
    }

    fn processMessage(self: *MockCDP, message: []const u8) void {
        const owned = self.allocator.dupe(u8, message) catch unreachable;
        self.messages.append(self.allocator, owned) catch unreachable;
    }
=======
        if (free_when_done) {
            testing.allocator.free(data);
        }
    }
>>>>>>> d8fae5bc
};<|MERGE_RESOLUTION|>--- conflicted
+++ resolved
@@ -23,10 +23,7 @@
 const posix = std.posix;
 
 const Allocator = std.mem.Allocator;
-<<<<<<< HEAD
 const ArenaAllocator = std.heap.ArenaAllocator;
-=======
->>>>>>> d8fae5bc
 
 const jsruntime = @import("jsruntime");
 const Completion = jsruntime.IO.Completion;
@@ -37,78 +34,36 @@
 const CancelError = jsruntime.IO.CancelOneError;
 const TimeoutError = jsruntime.IO.TimeoutError;
 
-<<<<<<< HEAD
 const CDP = @import("cdp/cdp.zig").CDP;
-=======
-const Browser = @import("browser/browser.zig").Browser;
-const cdp = @import("cdp/cdp.zig");
-
-const IOError = AcceptError || RecvError || SendError || CloseError || TimeoutError || CancelError;
-const HTTPError = error{
-    OutOfMemory,
-    RequestTooLarge,
-    NotFound,
-    InvalidRequest,
-    MissingHeaders,
-    InvalidProtocol,
-    InvalidUpgradeHeader,
-    InvalidVersionHeader,
-    InvalidConnectionHeader,
-};
-const WebSocketError = error{
-    OutOfMemory,
-    ReservedFlags,
-    NotMasked,
-    TooLarge,
-    InvalidMessageType,
-    InvalidContinuation,
-    NestedFragementation,
-};
-const Error = IOError || cdp.Error || HTTPError || WebSocketError;
->>>>>>> d8fae5bc
 
 const TimeoutCheck = std.time.ns_per_ms * 100;
 
 const log = std.log.scoped(.server);
 
 const MAX_HTTP_REQUEST_SIZE = 2048;
-<<<<<<< HEAD
 
 // max message size
 // +14 for max websocket payload overhead
 // +140 for the max control packet that might be interleaved in a message
 const MAX_MESSAGE_SIZE = 256 * 1024 + 14;
 
+
 pub const Client = ClientT(*Server, CDP);
 
-=======
-
-// max message size
-// +14 for max websocket payload overhead
-// +140 for the max control packet that might be interleaved in a message
-const MAX_MESSAGE_SIZE = 256 * 1024 + 14;
-
-// For now, cdp does @import("server.zig").Ctx. Could change cdp to use "Server"
-// but I rather try to decouple the CDP code from the server, so a quick
-// stopgap is fine. TODO: Decouple cdp from the server
-pub const Ctx = Server;
-
->>>>>>> d8fae5bc
 const Server = struct {
     allocator: Allocator,
     loop: *jsruntime.Loop,
 
     // internal fields
     listener: posix.socket_t,
-<<<<<<< HEAD
     client: ?*Client = null,
     timeout: u64,
-=======
-    client: ?Client(*Server) = null,
-    timeout: u64,
 
     // a memory poor for our Send objects
     send_pool: std.heap.MemoryPool(Send),
+
+    // a memory poor for our Clietns
+    client_pool: std.heap.MemoryPool(Client),
 
     // I/O fields
     conn_completion: Completion,
@@ -116,40 +71,12 @@
     accept_completion: Completion,
     timeout_completion: Completion,
 
-    // used when gluing the session id to the inspector message
-    scrap: std.ArrayListUnmanaged(u8) = .{},
-
-    // The response to send on a GET /json/version request
-    json_version_response: []const u8,
->>>>>>> d8fae5bc
-
-    // a memory poor for our Send objects
-    send_pool: std.heap.MemoryPool(Send),
-
-<<<<<<< HEAD
-    // a memory poor for our Clietns
-    client_pool: std.heap.MemoryPool(Client),
-
-    // I/O fields
-    conn_completion: Completion,
-    close_completion: Completion,
-    accept_completion: Completion,
-    timeout_completion: Completion,
-
     // The response to send on a GET /json/version request
     json_version_response: []const u8,
 
     fn deinit(self: *Server) void {
         self.send_pool.deinit();
         self.client_pool.deinit();
-=======
-    // JS fields
-    browser: *Browser, // TODO: is pointer mandatory here?
-
-    pub fn deinit(self: *Ctx) void {
-        self.state.deinit();
-        self.send_pool.deinit();
->>>>>>> d8fae5bc
         self.allocator.free(self.json_version_response);
     }
 
@@ -169,10 +96,7 @@
         completion: *Completion,
         result: AcceptError!posix.socket_t,
     ) void {
-<<<<<<< HEAD
         std.debug.assert(self.client == null);
-=======
->>>>>>> d8fae5bc
         std.debug.assert(completion == &self.accept_completion);
 
         const socket = result catch |err| {
@@ -181,7 +105,6 @@
             return;
         };
 
-<<<<<<< HEAD
         const client = self.client_pool.create() catch |err| {
             log.err("failed to create client: {any}", .{err});
             posix.close(socket);
@@ -194,16 +117,6 @@
         self.client = client;
 
         log.info("client connected", .{});
-=======
-        self.newSession() catch |err| {
-            log.err("new session error: {any}", .{err});
-            self.queueClose(socket);
-            return;
-        };
-
-        log.info("client connected", .{});
-        self.client = Client(*Server).init(socket, self);
->>>>>>> d8fae5bc
         self.queueRead();
         self.queueTimeout();
     }
@@ -225,11 +138,7 @@
     ) void {
         std.debug.assert(completion == &self.timeout_completion);
 
-<<<<<<< HEAD
         const client = self.client orelse return;
-=======
-        const client = &(self.client orelse return);
->>>>>>> d8fae5bc
 
         if (result) |_| {
             if (now().since(client.last_active) > self.timeout) {
@@ -241,7 +150,6 @@
         } else |err| {
             log.err("timeout error: {any}", .{err});
         }
-<<<<<<< HEAD
 
         // We re-queue this if the timeout hasn't been exceeded or on some
         // very unlikely IO timeout error.
@@ -252,18 +160,6 @@
 
     fn queueRead(self: *Server) void {
         if (self.client) |client| {
-=======
-
-        // We re-queue this if the timeout hasn't been exceeded or on some
-        // very unlikely IO timeout error.
-        // AKA: we don't requeue this if the connection timed out and we
-        // closed the connection.s
-        self.queueTimeout();
-    }
-
-    fn queueRead(self: *Server) void {
-        if (self.client) |*client| {
->>>>>>> d8fae5bc
             self.loop.io.recv(
                 *Server,
                 self,
@@ -273,7 +169,6 @@
                 client.readBuf(),
             );
         }
-<<<<<<< HEAD
     }
 
     fn callbackRead(
@@ -338,12 +233,9 @@
         self.client_pool.destroy(client);
         self.client = null;
         self.queueAccept();
-=======
->>>>>>> d8fae5bc
     }
 };
 
-<<<<<<< HEAD
 // I/O Send
 // --------
 
@@ -351,8 +243,7 @@
 // (with its own completion), allocated on the heap.
 // After the send (on the sendCbk) the dedicated context will be destroy
 // and the data slice will be free.
-const Send = struct {
-    // Any unsent data we have.
+const Send = struct {    // Any unsent data we have.
     unsent: []const u8,
 
     server: *Server,
@@ -399,36 +290,9 @@
         // partial send, re-queue a send for whatever we have left
         self.unsent = self.unsent[sent..];
         self.queueSend();
-=======
-    fn callbackRead(
-        self: *Server,
-        completion: *Completion,
-        result: RecvError!usize,
-    ) void {
-        std.debug.assert(completion == &self.conn_completion);
-
-        var client = &(self.client orelse return);
-
-        const size = result catch |err| {
-            log.err("read error: {any}", .{err});
-            self.queueClose(client.socket);
-            return;
-        };
-
-        const more = client.processData(size) catch |err| {
-            log.err("Client Processing Error: {}\n", .{err});
-            return;
-        };
-
-        // if more == false, the client is disconnecting
-        if (more) {
-            self.queueRead();
-        }
->>>>>>> d8fae5bc
     }
 };
 
-<<<<<<< HEAD
 // Client
 // --------
 
@@ -443,7 +307,6 @@
     const CLOSE_NORMAL = [_]u8{ 136, 2, 3, 232 }; // code: 1000
     const CLOSE_TOO_BIG = [_]u8{ 136, 2, 3, 241 }; // 1009
     const CLOSE_PROTOCOL_ERROR = [_]u8{ 136, 2, 3, 234 }; //code: 1002
-
     // "private-use" close codes must be from 4000-49999
     const CLOSE_TIMEOUT = [_]u8{ 136, 2, 15, 160 }; // code: 4000
 
@@ -514,47 +377,8 @@
                 },
                 .websocket => return self.processWebsocketMessage(),
             }
-=======
-    fn queueSend(
-        self: *Server,
-        socket: posix.socket_t,
-        data: []const u8,
-        free_when_done: bool,
-    ) !void {
-        const sd = try self.send_pool.create();
-        errdefer self.send_pool.destroy(sd);
-
-        sd.* = .{
-            .data = data,
-            .unsent = data,
-            .server = self,
-            .socket = socket,
-            .completion = undefined,
-            .free_when_done = free_when_done,
-        };
-        sd.queueSend();
-    }
-
-    fn queueClose(self: *Server, socket: posix.socket_t) void {
-        self.loop.io.close(
-            *Server,
-            self,
-            callbackClose,
-            &self.close_completion,
-            socket,
-        );
-    }
-
-    fn callbackClose(self: *Server, completion: *Completion, _: CloseError!void) void {
-        std.debug.assert(completion == &self.close_completion);
-        if (self.client != null) {
-            self.client = null;
->>>>>>> d8fae5bc
-        }
-        self.queueAccept();
-    }
-
-<<<<<<< HEAD
+        }
+
         fn processHTTPRequest(self: *Self) !void {
             std.debug.assert(self.reader.pos == 0);
             const request = self.reader.buf[0..self.reader.len];
@@ -565,10 +389,6 @@
                 self.writeHTTPErrorResponse(413, "Request too large");
                 return error.RequestTooLarge;
             }
-=======
-    fn handleCDP(self: *Server, cmd: []const u8) !void {
-        const res = cdp.do(self.allocator, cmd, self) catch |err| {
->>>>>>> d8fae5bc
 
             // we're only expecting [body-less] GET requests.
             if (std.mem.endsWith(u8, request, "\r\n\r\n") == false) {
@@ -593,17 +413,10 @@
                 return err;
             };
 
-<<<<<<< HEAD
             // the next incoming data can go to the front of our buffer
             self.reader.len = 0;
-=======
-        // send result
-        if (res.len != 0) {
-            return self.send(res);
->>>>>>> d8fae5bc
-        }
-
-<<<<<<< HEAD
+        }
+
         fn handleHTTPRequest(self: *Self, request: []u8) !void {
             if (request.len < 18) {
                 // 18 is [generously] the smallest acceptable HTTP request
@@ -629,15 +442,8 @@
             }
 
             return error.NotFound;
-=======
-    // called from CDP
-    pub fn send(self: *Server, data: []const u8) !void {
-        if (self.client) |*client| {
-            try client.sendWS(data);
->>>>>>> d8fae5bc
-        }
-
-<<<<<<< HEAD
+        }
+
         fn upgradeConnection(self: *Self, request: []u8) !void {
             // our caller already confirmed that we have a trailing \r\n\r\n
             const request_line_end = std.mem.indexOfScalar(u8, request, '\r') orelse unreachable;
@@ -714,8 +520,8 @@
 
                 // The response will be sent via the IO Loop and thus has to have its
                 // own lifetime.
-
                 const res = try arena.allocator().dupe(u8, template);
+
                 // magic response
                 const key_pos = res.len - 32;
                 var h: [20]u8 = undefined;
@@ -1071,96 +877,6 @@
         std.mem.copyForwards(u8, &self.buf, partial);
         self.pos = 0;
         self.len = partial_bytes;
-=======
-    fn newSession(self: *Server) !void {
-        try self.browser.newSession(self.allocator, self.loop);
-        try self.browser.session.initInspector(
-            self,
-            inspectorResponse,
-            inspectorEvent,
-        );
-    }
-
-    // // inspector
-    // // ---------
-
-    // called by cdp
-    pub fn sendInspector(self: *Server, msg: []const u8) !void {
-        const env = self.browser.session.env;
-        if (env.getInspector()) |inspector| {
-            inspector.send(env, msg);
-            return;
-        }
-        return error.InspectNotSet;
-    }
-
-    fn inspectorResponse(ctx: *anyopaque, _: u32, msg: []const u8) void {
-        if (std.log.defaultLogEnabled(.debug)) {
-            // msg should be {"id":<id>,...
-            std.debug.assert(std.mem.startsWith(u8, msg, "{\"id\":"));
-
-            const id_end = std.mem.indexOfScalar(u8, msg, ',') orelse {
-                log.warn("invalid inspector response message: {s}", .{msg});
-                return;
-            };
-
-            const id = msg[6..id_end];
-            std.log.scoped(.cdp).debug("Res (inspector) > id {s}", .{id});
-        }
-        sendInspectorMessage(@alignCast(@ptrCast(ctx)), msg);
-    }
-
-    fn inspectorEvent(ctx: *anyopaque, msg: []const u8) void {
-        if (std.log.defaultLogEnabled(.debug)) {
-            // msg should be {"method":<method>,...
-            std.debug.assert(std.mem.startsWith(u8, msg, "{\"method\":"));
-            const method_end = std.mem.indexOfScalar(u8, msg, ',') orelse {
-                log.warn("invalid inspector event message: {s}", .{msg});
-                return;
-            };
-            const method = msg[10..method_end];
-            std.log.scoped(.cdp).debug("Event (inspector) > method {s}", .{method});
-        }
-
-        sendInspectorMessage(@alignCast(@ptrCast(ctx)), msg);
-    }
-
-    fn sendInspectorMessage(self: *Server, msg: []const u8) void {
-        var client = &(self.client orelse return);
-
-        var scrap = &self.scrap;
-        scrap.clearRetainingCapacity();
-
-        const field = ",\"sessionId\":";
-        const sessionID = @tagName(self.state.sessionID);
-
-        // + 2 for the quotes around the session
-        const message_len = msg.len + sessionID.len + 2 + field.len;
-
-        scrap.ensureTotalCapacity(self.allocator, message_len) catch |err| {
-            log.err("Failed to expand inspector buffer: {}", .{err});
-            return;
-        };
-
-        // -1  because we dont' want the closing brace '}'
-        scrap.appendSliceAssumeCapacity(msg[0 .. msg.len - 1]);
-        scrap.appendSliceAssumeCapacity(field);
-        scrap.appendAssumeCapacity('"');
-        scrap.appendSliceAssumeCapacity(sessionID);
-        scrap.appendSliceAssumeCapacity("\"}");
-        std.debug.assert(scrap.items.len == message_len);
-
-        // TODO: Remove when we clean up ownership of messages between
-        // CDD and sending.
-        const owned = self.allocator.dupe(u8, scrap.items) catch return;
-
-        client.sendWS(owned) catch |err| {
-            log.debug("Failed to write inspector message to client: {}", .{err});
-            // don't bother trying to cleanly close the client, if sendWS fails
-            // we're almost certainly in a non-recoverable state (i.e. OOM)
-            self.queueClose(client.socket);
-        };
->>>>>>> d8fae5bc
     }
 };
 
@@ -1169,7 +885,6 @@
     message: std.ArrayListUnmanaged(u8),
 };
 
-<<<<<<< HEAD
 const Message = struct {
     type: Type,
     data: []const u8,
@@ -1232,73 +947,8 @@
         buf[2] = @intCast((len >> 8) & 0xFF);
         buf[3] = @intCast(len & 0xFF);
         return buf[0..4];
-=======
-// NOTE: to allow concurrent send we create each time a dedicated context
-// (with its own completion), allocated on the heap.
-// After the send (on the sendCbk) the dedicated context will be destroy
-// and the data slice will be free.
-const Send = struct {
-    // The full data to be sent
-    data: []const u8,
-
-    // Whether or not to free the data once the message is sent (or fails to)
-    // send. This is false in cases where the message is comptime known
-    free_when_done: bool,
-
-    // Any unsent data we have. Initially unsent == data, but as part of the
-    // message is succesfully sent, unsent becomes a smaller and smaller slice
-    // of data
-    unsent: []const u8,
-
-    server: *Server,
-    completion: Completion,
-    socket: posix.socket_t,
-
-    fn deinit(self: *Send) void {
-        var server = self.server;
-        if (self.free_when_done) {
-            server.allocator.free(self.data);
-        }
-        server.send_pool.destroy(self);
-    }
-
-    fn queueSend(self: *Send) void {
-        self.server.loop.io.send(
-            *Send,
-            self,
-            sendCallback,
-            &self.completion,
-            self.socket,
-            self.unsent,
-        );
-    }
-
-    fn sendCallback(
-        self: *Send,
-        _: *Completion,
-        result: SendError!usize,
-    ) void {
-        const sent = result catch |err| {
-            log.err("send error: {any}", .{err});
-            if (self.server.client) |*client| {
-                self.server.queueClose(client.socket);
-            }
-            self.deinit();
-            return;
-        };
-
-        if (sent == self.unsent.len) {
-            self.deinit();
-            return;
-        }
-
-        // partial send, re-queue a send for whatever we have left
-        self.unsent = self.unsent[sent..];
-        self.queueSend();
->>>>>>> d8fae5bc
-    }
-
-<<<<<<< HEAD
+    }
+
     buf[1] = 127;
     buf[2] = 0;
     buf[3] = 0;
@@ -1311,608 +961,6 @@
     return buf[0..10];
 }
 
-=======
-// Client
-// --------
-
-// This is a generic only so that it can be unit tested. Normally, S == Server
-// and when we send a message, we'll use server.send(...) to send via the server's
-// IO loop. During tests, we can inject a simple mock to record (and then verify)
-// the send message
-fn Client(comptime S: type) type {
-    const EMPTY_PONG = [_]u8{ 138, 0 };
-
-    // CLOSE, 2 length, code
-    const CLOSE_NORMAL = [_]u8{ 136, 2, 3, 232 }; // code: 1000
-    const CLOSE_TOO_BIG = [_]u8{ 136, 2, 3, 241 }; // 1009
-    const CLOSE_PROTOCOL_ERROR = [_]u8{ 136, 2, 3, 234 }; //code: 1002
-    const CLOSE_TIMEOUT = [_]u8{ 136, 2, 15, 160 }; // code: 4000
-
-    return struct {
-        // The client is initially serving HTTP requests but, under normal circumstances
-        // should eventually be upgraded to a websocket connections
-        mode: Mode,
-        server: S,
-        reader: Reader,
-        socket: posix.socket_t,
-        last_active: std.time.Instant,
-
-        const Mode = enum {
-            http,
-            websocket,
-        };
-
-        const Self = @This();
-
-        fn init(socket: posix.socket_t, server: S) Self {
-            return .{
-                .mode = .http,
-                .socket = socket,
-                .server = server,
-                .last_active = now(),
-                .reader = .{ .allocator = server.allocator },
-            };
-        }
-
-        fn close(self: *Self, close_code: CloseCode) void {
-            if (self.mode == .websocket) {
-                switch (close_code) {
-                    .timeout => self.send(&CLOSE_TIMEOUT, false) catch {},
-                }
-            }
-            self.server.queueClose(self.socket);
-            self.reader.deinit();
-        }
-
-        fn readBuf(self: *Self) []u8 {
-            return self.reader.readBuf();
-        }
-
-        fn processData(self: *Self, len: usize) !bool {
-            self.last_active = now();
-            self.reader.len += len;
-
-            switch (self.mode) {
-                .http => {
-                    try self.processHTTPRequest();
-                    return true;
-                },
-                .websocket => return self.processWebsocketMessage(),
-            }
-        }
-
-        fn processHTTPRequest(self: *Self) HTTPError!void {
-            std.debug.assert(self.reader.pos == 0);
-            const request = self.reader.buf[0..self.reader.len];
-
-            errdefer self.server.queueClose(self.socket);
-
-            if (request.len > MAX_HTTP_REQUEST_SIZE) {
-                self.writeHTTPErrorResponse(413, "Request too large");
-                return error.RequestTooLarge;
-            }
-
-            // we're only expecting [body-less] GET requests.
-            if (std.mem.endsWith(u8, request, "\r\n\r\n") == false) {
-                // we need more data, put any more data here
-                return;
-            }
-
-            self.handleHTTPRequest(request) catch |err| {
-                switch (err) {
-                    error.NotFound => self.writeHTTPErrorResponse(404, "Not found"),
-                    error.InvalidRequest => self.writeHTTPErrorResponse(400, "Invalid request"),
-                    error.InvalidProtocol => self.writeHTTPErrorResponse(400, "Invalid HTTP protocol"),
-                    error.MissingHeaders => self.writeHTTPErrorResponse(400, "Missing required header"),
-                    error.InvalidUpgradeHeader => self.writeHTTPErrorResponse(400, "Unsupported upgrade type"),
-                    error.InvalidVersionHeader => self.writeHTTPErrorResponse(400, "Invalid websocket version"),
-                    error.InvalidConnectionHeader => self.writeHTTPErrorResponse(400, "Invalid connection header"),
-                    else => {
-                        log.err("error processing HTTP request: {}", .{err});
-                        self.writeHTTPErrorResponse(500, "Internal Server Error");
-                    },
-                }
-                return err;
-            };
-
-            // the next incoming data can go to the front of our buffer
-            self.reader.len = 0;
-        }
-
-        fn handleHTTPRequest(self: *Self, request: []u8) !void {
-            if (request.len < 18) {
-                // 18 is [generously] the smallest acceptable HTTP request
-                return error.InvalidRequest;
-            }
-
-            if (std.mem.eql(u8, request[0..4], "GET ") == false) {
-                return error.NotFound;
-            }
-
-            const url_end = std.mem.indexOfScalarPos(u8, request, 4, ' ') orelse {
-                return error.InvalidRequest;
-            };
-
-            const url = request[4..url_end];
-
-            if (std.mem.eql(u8, url, "/")) {
-                return self.upgradeConnection(request);
-            }
-
-            if (std.mem.eql(u8, url, "/json/version")) {
-                return self.send(self.server.json_version_response, false);
-            }
-
-            return error.NotFound;
-        }
-
-        fn upgradeConnection(self: *Self, request: []u8) !void {
-            // our caller already confirmed that we have a trailing \r\n\r\n
-            const request_line_end = std.mem.indexOfScalar(u8, request, '\r') orelse unreachable;
-            const request_line = request[0..request_line_end];
-
-            if (!std.ascii.endsWithIgnoreCase(request_line, "http/1.1")) {
-                return error.InvalidProtocol;
-            }
-
-            // we need to extract the sec-websocket-key value
-            var key: []const u8 = "";
-
-            // we need to make sure that we got all the necessary headers + values
-            var required_headers: u8 = 0;
-
-            // can't std.mem.split because it forces the iterated value to be const
-            // (we could @constCast...)
-
-            var buf = request[request_line_end + 2 ..];
-
-            while (buf.len > 4) {
-                const index = std.mem.indexOfScalar(u8, buf, '\r') orelse unreachable;
-                const separator = std.mem.indexOfScalar(u8, buf[0..index], ':') orelse return error.InvalidRequest;
-
-                const name = std.mem.trim(u8, toLower(buf[0..separator]), &std.ascii.whitespace);
-                const value = std.mem.trim(u8, buf[(separator + 1)..index], &std.ascii.whitespace);
-
-                if (std.mem.eql(u8, name, "upgrade")) {
-                    if (!std.ascii.eqlIgnoreCase("websocket", value)) {
-                        return error.InvalidUpgradeHeader;
-                    }
-                    required_headers |= 1;
-                } else if (std.mem.eql(u8, name, "sec-websocket-version")) {
-                    if (value.len != 2 or value[0] != '1' or value[1] != '3') {
-                        return error.InvalidVersionHeader;
-                    }
-                    required_headers |= 2;
-                } else if (std.mem.eql(u8, name, "connection")) {
-                    // find if connection header has upgrade in it, example header:
-                    // Connection: keep-alive, Upgrade
-                    if (std.ascii.indexOfIgnoreCase(value, "upgrade") == null) {
-                        return error.InvalidConnectionHeader;
-                    }
-                    required_headers |= 4;
-                } else if (std.mem.eql(u8, name, "sec-websocket-key")) {
-                    key = value;
-                    required_headers |= 8;
-                }
-
-                const next = index + 2;
-                buf = buf[next..];
-            }
-
-            if (required_headers != 15) {
-                return error.MissingHeaders;
-            }
-
-            // our caller has already made sure this request ended in \r\n\r\n
-            // so it isn't something we need to check again
-
-            const response = blk: {
-                // Response to an ugprade request is always this, with
-                // the Sec-Websocket-Accept value a spacial sha1 hash of the
-                // request "sec-websocket-version" and a magic value.
-
-                const template =
-                    "HTTP/1.1 101 Switching Protocols\r\n" ++
-                    "Upgrade: websocket\r\n" ++
-                    "Connection: upgrade\r\n" ++
-                    "Sec-Websocket-Accept: 0000000000000000000000000000\r\n\r\n";
-
-                // The response will be sent via the IO Loop and thus has to have its
-                // own lifetime.
-                const res = try self.server.allocator.dupe(u8, template);
-                errdefer self.server.allocator.free(res);
-
-                // magic response
-                const key_pos = res.len - 32;
-                var h: [20]u8 = undefined;
-                var hasher = std.crypto.hash.Sha1.init(.{});
-                hasher.update(key);
-                // websocket spec always used this value
-                hasher.update("258EAFA5-E914-47DA-95CA-C5AB0DC85B11");
-                hasher.final(&h);
-
-                _ = std.base64.standard.Encoder.encode(res[key_pos .. key_pos + 28], h[0..]);
-
-                break :blk res;
-            };
-
-            self.mode = .websocket;
-            return self.send(response, true);
-        }
-
-        fn processWebsocketMessage(self: *Self) !bool {
-            var reader = &self.reader;
-
-            errdefer {
-                reader.cleanup();
-                self.server.queueClose(self.socket);
-            }
-
-            while (true) {
-                const msg = reader.next() catch |err| {
-                    switch (err) {
-                        error.TooLarge => self.send(&CLOSE_TOO_BIG, false) catch {},
-                        error.NotMasked => self.send(&CLOSE_PROTOCOL_ERROR, false) catch {},
-                        error.ReservedFlags => self.send(&CLOSE_PROTOCOL_ERROR, false) catch {},
-                        error.InvalidMessageType => self.send(&CLOSE_PROTOCOL_ERROR, false) catch {},
-                        error.InvalidContinuation => self.send(&CLOSE_PROTOCOL_ERROR, false) catch {},
-                        error.NestedFragementation => self.send(&CLOSE_PROTOCOL_ERROR, false) catch {},
-                        error.OutOfMemory => {}, // don't borther trying to send an error in this case
-                    }
-                    return err;
-                } orelse break;
-
-                switch (msg.type) {
-                    .pong => {},
-                    .ping => try self.sendPong(msg.data),
-                    .close => {
-                        self.send(&CLOSE_NORMAL, false) catch {};
-                        self.server.queueClose(self.socket);
-                        return false;
-                    },
-                    .text, .binary => try self.server.handleCDP(msg.data),
-                }
-                if (msg.cleanup_fragment) {
-                    reader.cleanup();
-                }
-            }
-
-            // We might have read part of the next message. Our reader potentially
-            // has to move data around in its buffer to make space.
-            reader.compact();
-            return true;
-        }
-
-        fn sendPong(self: *Self, data: []const u8) !void {
-            if (data.len == 0) {
-                return self.send(&EMPTY_PONG, false);
-            }
-
-            return self.sendFrame(data, .pong);
-        }
-
-        fn sendWS(self: *Self, data: []const u8) !void {
-            std.debug.assert(data.len < 4294967296);
-
-            // for now, we're going to dupe this before we send it, so we don't need
-            // to keep this around.
-            defer self.server.allocator.free(data);
-            return self.sendFrame(data, .text);
-        }
-
-        // We need to append the websocket header to data. If our IO loop supported
-        // a writev call, this would be simple.
-        // For now, we'll just have to dupe data into a larger message.
-        // TODO: Remove this awful allocation (probably by passing a websocket-aware
-        // Writer into CDP)
-        fn sendFrame(self: *Self, data: []const u8, op_code: OpCode) !void {
-            if (comptime builtin.is_test == false) {
-                std.debug.assert(self.mode == .websocket);
-            }
-
-            // 10 is the max possible length of our header
-            // server->client has no mask, so it's 4 fewer bytes than the reader overhead
-            var header_buf: [10]u8 = undefined;
-
-            const header: []const u8 = blk: {
-                const len = data.len;
-                header_buf[0] = 128 | @intFromEnum(op_code); // fin | opcode
-
-                if (len <= 125) {
-                    header_buf[1] = @intCast(len);
-                    break :blk header_buf[0..2];
-                }
-
-                if (len < 65536) {
-                    header_buf[1] = 126;
-                    header_buf[2] = @intCast((len >> 8) & 0xFF);
-                    header_buf[3] = @intCast(len & 0xFF);
-                    break :blk header_buf[0..4];
-                }
-
-                header_buf[1] = 127;
-                header_buf[2] = 0;
-                header_buf[3] = 0;
-                header_buf[4] = 0;
-                header_buf[5] = 0;
-                header_buf[6] = @intCast((len >> 24) & 0xFF);
-                header_buf[7] = @intCast((len >> 16) & 0xFF);
-                header_buf[8] = @intCast((len >> 8) & 0xFF);
-                header_buf[9] = @intCast(len & 0xFF);
-                break :blk header_buf[0..10];
-            };
-
-            const allocator = self.server.allocator;
-            const full = try allocator.alloc(u8, header.len + data.len);
-            errdefer allocator.free(full);
-            @memcpy(full[0..header.len], header);
-            @memcpy(full[header.len..], data);
-            try self.send(full, true);
-        }
-
-        fn writeHTTPErrorResponse(self: *Self, comptime status: u16, comptime body: []const u8) void {
-            const response = std.fmt.comptimePrint(
-                "HTTP/1.1 {d} \r\nConnection: Close\r\nContent-Length: {d}\r\n\r\n{s}",
-                .{ status, body.len, body },
-            );
-
-            // we're going to close this connection anyways, swallowing any
-            // error seems safe
-            self.send(response, false) catch {};
-        }
-
-        fn send(self: *Self, data: []const u8, free_when_done: bool) !void {
-            return self.server.queueSend(self.socket, data, free_when_done);
-        }
-    };
-}
-
-// WebSocket message reader. Given websocket message, acts as an iterator that
-// can return zero or more Messages. When next returns null, any incomplete
-// message will remain in reader.data
-const Reader = struct {
-    allocator: Allocator,
-
-    // position in buf of the start of the next message
-    pos: usize = 0,
-
-    // position in buf up until where we have valid data
-    // (any new reads must be placed after this)
-    len: usize = 0,
-
-    // we add 140 to allow 1 control message (ping/pong/close) to be
-    // fragmented into a normal message.
-    buf: [MAX_MESSAGE_SIZE + 140]u8 = undefined,
-
-    fragments: ?Fragments = null,
-
-    fn deinit(self: *Reader) void {
-        self.cleanup();
-    }
-
-    fn cleanup(self: *Reader) void {
-        if (self.fragments) |*f| {
-            f.message.deinit(self.allocator);
-            self.fragments = null;
-        }
-    }
-
-    fn readBuf(self: *Reader) []u8 {
-        // We might have read a partial http or websocket message.
-        // Subsequent reads must read from where we left off.
-        return self.buf[self.len..];
-    }
-
-    fn next(self: *Reader) !?Message {
-        LOOP: while (true) {
-            var buf = self.buf[self.pos..self.len];
-
-            const length_of_len, const message_len = extractLengths(buf) orelse {
-                // we don't have enough bytes
-                return null;
-            };
-
-            const byte1 = buf[0];
-
-            if (byte1 & 112 != 0) {
-                return error.ReservedFlags;
-            }
-
-            if (buf[1] & 128 != 128) {
-                // client -> server messages _must_ be masked
-                return error.NotMasked;
-            }
-
-            var is_continuation = false;
-            var message_type: Message.Type = undefined;
-            switch (byte1 & 15) {
-                0 => is_continuation = true,
-                1 => message_type = .text,
-                2 => message_type = .binary,
-                8 => message_type = .close,
-                9 => message_type = .ping,
-                10 => message_type = .pong,
-                else => return error.InvalidMessageType,
-            }
-
-            if (message_len > MAX_MESSAGE_SIZE) {
-                return error.TooLarge;
-            }
-
-            if (buf.len < message_len) {
-                return null;
-            }
-
-            // prefix + length_of_len + mask
-            const header_len = 2 + length_of_len + 4;
-
-            const payload = buf[header_len..message_len];
-            mask(buf[header_len - 4 .. header_len], payload);
-
-            // whatever happens after this, we know where the next message starts
-            self.pos += message_len;
-
-            const fin = byte1 & 128 == 128;
-
-            if (is_continuation) {
-                const fragments = &(self.fragments orelse return error.InvalidContinuation);
-                if (fragments.message.items.len + message_len > MAX_MESSAGE_SIZE) {
-                    return error.TooLarge;
-                }
-
-                try fragments.message.appendSlice(self.allocator, payload);
-
-                if (fin == false) {
-                    // maybe we have more parts of the message waiting
-                    continue :LOOP;
-                }
-
-                // this continuation is done!
-                return .{
-                    .type = fragments.type,
-                    .data = fragments.message.items,
-                    .cleanup_fragment = true,
-                };
-            }
-
-            const can_be_fragmented = message_type == .text or message_type == .binary;
-            if (self.fragments != null and can_be_fragmented) {
-                // if this isn't a continuation, then we can't have fragements
-                return error.NestedFragementation;
-            }
-
-            if (fin == false) {
-                if (can_be_fragmented == false) {
-                    return error.InvalidContinuation;
-                }
-
-                // not continuation, and not fin. It has to be the first message
-                // in a fragemented message.
-                var fragments = Fragments{ .message = .{}, .type = message_type };
-                try fragments.message.appendSlice(self.allocator, payload);
-                self.fragments = fragments;
-                continue :LOOP;
-            }
-
-            return .{
-                .data = payload,
-                .type = message_type,
-                .cleanup_fragment = false,
-            };
-        }
-    }
-
-    fn extractLengths(buf: []const u8) ?struct { usize, usize } {
-        if (buf.len < 2) {
-            return null;
-        }
-
-        const length_of_len: usize = switch (buf[1] & 127) {
-            126 => 2,
-            127 => 8,
-            else => 0,
-        };
-
-        if (buf.len < length_of_len + 2) {
-            // we definitely don't have enough buf yet
-            return null;
-        }
-
-        const message_len = switch (length_of_len) {
-            2 => @as(u16, @intCast(buf[3])) | @as(u16, @intCast(buf[2])) << 8,
-            8 => @as(u64, @intCast(buf[9])) | @as(u64, @intCast(buf[8])) << 8 | @as(u64, @intCast(buf[7])) << 16 | @as(u64, @intCast(buf[6])) << 24 | @as(u64, @intCast(buf[5])) << 32 | @as(u64, @intCast(buf[4])) << 40 | @as(u64, @intCast(buf[3])) << 48 | @as(u64, @intCast(buf[2])) << 56,
-            else => buf[1] & 127,
-        } + length_of_len + 2 + 4; // +2 for header prefix, +4 for mask;
-
-        return .{ length_of_len, message_len };
-    }
-
-    // This is called after we've processed complete websocket messages (this
-    // only applies to websocket messages).
-    // There are three cases:
-    // 1 - We don't have any incomplete data (for a subsequent message) in buf.
-    //     This is the easier to handle, we can set pos & len to 0.
-    // 2 - We have part of the next message, but we know it'll fit in the
-    //     remaining buf. We don't need to do anything
-    // 3 - We have part of the next message, but either it won't fight into the
-    //     remaining buffer, or we don't know (because we don't have enough
-    //     of the header to tell the length). We need to "compact" the buffer
-    fn compact(self: *Reader) void {
-        const pos = self.pos;
-        const len = self.len;
-
-        std.debug.assert(pos <= len);
-
-        // how many (if any) partial bytes do we have
-        const partial_bytes = len - pos;
-
-        if (partial_bytes == 0) {
-            // We have no partial bytes. Setting these to 0 ensures that we
-            // get the best utilization of our buffer
-            self.pos = 0;
-            self.len = 0;
-            return;
-        }
-
-        const partial = self.buf[pos..len];
-
-        // If we have enough bytes of the next message to tell its length
-        // we'll be able to figure out whether we need to do anything or not.
-        if (extractLengths(partial)) |length_meta| {
-            const next_message_len = length_meta.@"1";
-            // if this isn't true, then we have a full message and it
-            // should have been processed.
-            std.debug.assert(next_message_len > partial_bytes);
-
-            const missing_bytes = next_message_len - partial_bytes;
-
-            const free_space = self.buf.len - len;
-            if (missing_bytes < free_space) {
-                // we have enough space in our buffer, as is,
-                return;
-            }
-        }
-
-        // We're here because we either don't have enough bytes of the next
-        // message, or we know that it won't fit in our buffer as-is.
-        std.mem.copyForwards(u8, &self.buf, partial);
-        self.pos = 0;
-        self.len = partial_bytes;
-    }
-};
-
-const Fragments = struct {
-    type: Message.Type,
-    message: std.ArrayListUnmanaged(u8),
-};
-
-const Message = struct {
-    type: Type,
-    data: []const u8,
-    cleanup_fragment: bool,
-
-    const Type = enum {
-        text,
-        binary,
-        close,
-        ping,
-        pong,
-    };
-};
-
-// These are the only websocket types that we're currently sending
-const OpCode = enum(u8) {
-    text = 128 | 1,
-    close = 128 | 8,
-    pong = 128 | 10,
-};
-
-// "private-use" close codes must be from 4000-49999
-const CloseCode = enum {
-    timeout,
-};
-
->>>>>>> d8fae5bc
 pub fn run(
     allocator: Allocator,
     address: net.Address,
@@ -1948,46 +996,22 @@
     const vm = jsruntime.VM.init();
     defer vm.deinit();
 
-<<<<<<< HEAD
     const json_version_response = try buildJSONVersionResponse(allocator, address);
 
     var server = Server{
         .loop = loop,
         .timeout = timeout,
-=======
-    // browser
-    var browser: Browser = undefined;
-    try Browser.init(&browser, allocator, loop, vm);
-    defer browser.deinit();
-
-    const json_version_response = try buildJSONVersionResponse(allocator, address);
-
-    var server = Server{
-        .loop = loop,
-        .timeout = timeout,
-        .browser = &browser,
->>>>>>> d8fae5bc
         .listener = listener,
         .allocator = allocator,
         .conn_completion = undefined,
         .close_completion = undefined,
         .accept_completion = undefined,
         .timeout_completion = undefined,
-<<<<<<< HEAD
         .json_version_response = json_version_response,
         .send_pool = std.heap.MemoryPool(Send).init(allocator),
         .client_pool = std.heap.MemoryPool(Client).init(allocator),
     };
     defer server.deinit();
-=======
-        .state = cdp.State.init(browser.session.alloc),
-        .json_version_response = json_version_response,
-        .send_pool = std.heap.MemoryPool(Send).init(allocator),
-    };
-    defer server.deinit();
-
-    try browser.session.initInspector(&server, Server.inspectorResponse, Server.inspectorEvent);
->>>>>>> d8fae5bc
 
     // accept an connection
     server.queueAccept();
@@ -2151,12 +1175,8 @@
     var ms = MockServer{};
     defer ms.deinit();
 
-<<<<<<< HEAD
     var client = ClientT(*MockServer, MockCDP).init(0, &ms);
     defer client.deinit();
-=======
-    var client = Client(*MockServer).init(0, &ms);
->>>>>>> d8fae5bc
 
     const request =
         "GET /   HTTP/1.1\r\n" ++
@@ -2183,12 +1203,8 @@
     var ms = MockServer{};
     defer ms.deinit();
 
-<<<<<<< HEAD
     var client = ClientT(*MockServer, MockCDP).init(0, &ms);
     defer client.deinit();
-=======
-    var client = Client(*MockServer).init(0, &ms);
->>>>>>> d8fae5bc
 
     const request = "GET /json/version HTTP/1.1\r\n\r\n";
 
@@ -2203,32 +1219,20 @@
 
 test "Client: write websocket message" {
     const cases = [_]struct { expected: []const u8, message: []const u8 }{
-<<<<<<< HEAD
         .{ .expected = &.{ 129, 2, '"', '"' }, .message = "" },
         .{ .expected = [_]u8{ 129, 14 } ++ "\"hello world!\"", .message = "hello world!" },
         .{ .expected = [_]u8{ 129, 126, 0, 132 } ++ "\"" ++ ("A" ** 130) ++ "\"", .message = "A" ** 130 },
-=======
-        .{ .expected = &.{ 129, 0 }, .message = "" },
-        .{ .expected = [_]u8{ 129, 12 } ++ "hello world!", .message = "hello world!" },
-        .{ .expected = [_]u8{ 129, 126, 0, 130 } ++ ("A" ** 130), .message = "A" ** 130 },
->>>>>>> d8fae5bc
+
     };
 
     for (cases) |c| {
         var ms = MockServer{};
         defer ms.deinit();
 
-<<<<<<< HEAD
         var client = ClientT(*MockServer, MockCDP).init(0, &ms);
         defer client.deinit();
 
         try client.sendJSON(c.message, .{});
-
-=======
-        var client = Client(*MockServer).init(0, &ms);
-
-        try client.sendWS(try testing.allocator.dupe(u8, c.message));
->>>>>>> d8fae5bc
         try testing.expectEqual(1, ms.sent.items.len);
         try testing.expectEqualSlices(u8, c.expected, ms.sent.items[0]);
     }
@@ -2269,7 +1273,6 @@
         &.{ 129, 1, 'a' },
     );
 
-<<<<<<< HEAD
     // control types (ping/ping/close) can't be > 125 bytes
     for ([_]u8{ 136, 137, 138 }) |op| {
         try assertWebSocketError(
@@ -2280,8 +1283,6 @@
         );
     }
 
-=======
->>>>>>> d8fae5bc
     // length of message is 0000 0401, i.e: 1024 * 256 + 1
     try assertWebSocketError(
         error.TooLarge,
@@ -2315,7 +1316,6 @@
         "",
         &.{ 1, 129, 'm', 'a', 's', 'k', 'd', 1, 128, 'k', 's', 'a', 'm' },
     );
-<<<<<<< HEAD
 
     // text (non-fin) - text (fin) should always been continuation after non-fin
     try assertWebSocketError(
@@ -2641,336 +1641,11 @@
 
 const MockServer = struct {
     loop: *jsruntime.Loop = undefined,
-=======
-
-    // text (non-fin) - text (fin) should always been continuation after non-fin
-    try assertWebSocketError(
-        error.NestedFragementation,
-        1002,
-        "",
-        &.{ 1, 129, 'm', 'a', 's', 'k', 'd', 129, 128, 'k', 's', 'a', 'm' },
-    );
-
-    // close must be fin
-    try assertWebSocketError(
-        error.InvalidContinuation,
-        1002,
-        "",
-        &.{
-            8, 129, 'm', 'a', 's', 'k', 'd',
-        },
-    );
-
-    // ping must be fin
-    try assertWebSocketError(
-        error.InvalidContinuation,
-        1002,
-        "",
-        &.{
-            9, 129, 'm', 'a', 's', 'k', 'd',
-        },
-    );
-
-    // pong must be fin
-    try assertWebSocketError(
-        error.InvalidContinuation,
-        1002,
-        "",
-        &.{
-            10, 129, 'm', 'a', 's', 'k', 'd',
-        },
-    );
-}
-
-test "Client: ping reply" {
-    try assertWebSocketMessage(
-        // fin | pong, len
-        &.{ 138, 0 },
-
-        // fin | ping, masked | len, 4-byte mask
-        &.{ 137, 128, 0, 0, 0, 0 },
-    );
-
-    try assertWebSocketMessage(
-        // fin | pong, len, payload
-        &.{ 138, 5, 100, 96, 97, 109, 104 },
-
-        // fin | ping, masked | len, 4-byte mask, 5 byte payload
-        &.{ 137, 133, 0, 5, 7, 10, 100, 101, 102, 103, 104 },
-    );
-}
-
-test "Client: close message" {
-    try assertWebSocketMessage(
-        // fin | close, len, close code (normal)
-        &.{ 136, 2, 3, 232 },
-
-        // fin | close, masked | len, 4-byte mask
-        &.{ 136, 128, 0, 0, 0, 0 },
-    );
-}
-
-// Testing both HTTP and websocket messages broken up across multiple reads.
-// We need to fuzz HTTP messages differently than websocket. HTTP are strictly
-// req -> res with no pipelining. So there should only be 1 message at a time.
-// So we can only "fuzz" on a per-message basis.
-// But for websocket, we can fuzz _all_ the messages together.
-test "Client: fuzz" {
-    var prng = std.rand.DefaultPrng.init(blk: {
-        var seed: u64 = undefined;
-        try std.posix.getrandom(std.mem.asBytes(&seed));
-        break :blk seed;
-    });
-    const random = prng.random();
-
-    const allocator = testing.allocator;
-    var websocket_messages: std.ArrayListUnmanaged(u8) = .{};
-    defer websocket_messages.deinit(allocator);
-
-    // ping with no payload
-    try websocket_messages.appendSlice(
-        allocator,
-        &.{ 137, 128, 0, 0, 0, 0 },
-    );
-
-    // // 10 byte text message with a 0,0,0,0 mask
-    try websocket_messages.appendSlice(
-        allocator,
-        &.{ 129, 138, 0, 0, 0, 0, 1, 2, 3, 4, 5, 6, 7, 8, 9, 10 },
-    );
-
-    // ping with a payload
-    try websocket_messages.appendSlice(
-        allocator,
-        &.{ 137, 133, 0, 5, 7, 10, 100, 101, 102, 103, 104 },
-    );
-
-    // pong with no payload (noop in the server)
-    try websocket_messages.appendSlice(
-        allocator,
-        &.{ 138, 128, 10, 10, 10, 10 },
-    );
-
-    // 687 long message, with a mask
-    try websocket_messages.appendSlice(
-        allocator,
-        [_]u8{ 129, 254, 2, 175, 1, 2, 3, 4 } ++ "A" ** 687,
-    );
-
-    // non-fin text message
-    try websocket_messages.appendSlice(allocator, &.{ 1, 130, 0, 0, 0, 0, 1, 2 });
-
-    // continuation
-    try websocket_messages.appendSlice(allocator, &.{ 0, 131, 0, 0, 0, 0, 3, 4, 5 });
-
-    // pong happening in fragement
-    try websocket_messages.appendSlice(allocator, &.{ 138, 128, 0, 0, 0, 0 });
-
-    // more continuation
-    try websocket_messages.appendSlice(allocator, &.{ 0, 130, 0, 0, 0, 0, 6, 7 });
-
-    // fin
-    try websocket_messages.appendSlice(allocator, &.{ 128, 133, 0, 0, 0, 0, 8, 9, 10, 11, 12 });
-
-    // close
-    try websocket_messages.appendSlice(
-        allocator,
-        &.{ 136, 130, 200, 103, 34, 22, 0, 1 },
-    );
-
-    const SendRandom = struct {
-        fn send(c: anytype, r: std.Random, data: []const u8) !void {
-            var buf = data;
-            while (buf.len > 0) {
-                const to_send = r.intRangeAtMost(usize, 1, buf.len);
-                @memcpy(c.readBuf()[0..to_send], buf[0..to_send]);
-                if (try c.processData(to_send) == false) {
-                    return;
-                }
-                buf = buf[to_send..];
-            }
-        }
-    };
-
-    for (0..100) |_| {
-        var ms = MockServer{};
-        defer ms.deinit();
-
-        var client = Client(*MockServer).init(0, &ms);
-
-        try SendRandom.send(&client, random, "GET /json/version HTTP/1.1\r\nContent-Length: 0\r\n\r\n");
-        try SendRandom.send(&client, random, "GET /   HTTP/1.1\r\n" ++
-            "Connection: upgrade\r\n" ++
-            "Upgrade: websocket\r\n" ++
-            "sec-websocket-version:13\r\n" ++
-            "sec-websocket-key: 1234aa93\r\n" ++
-            "Custom:  Header-Value\r\n\r\n");
-
-        // fuzz over all websocket messages
-        try SendRandom.send(&client, random, websocket_messages.items);
-
-        try testing.expectEqual(5, ms.sent.items.len);
-
-        try testing.expectEqualStrings(
-            "the json version response",
-            ms.sent.items[0],
-        );
-
-        try testing.expectEqualStrings(
-            "HTTP/1.1 101 Switching Protocols\r\n" ++
-                "Upgrade: websocket\r\n" ++
-                "Connection: upgrade\r\n" ++
-                "Sec-Websocket-Accept: KnOKWrrjHS0nGFmtfmYFQoPIGKQ=\r\n\r\n",
-            ms.sent.items[1],
-        );
-
-        try testing.expectEqualSlices(u8, &.{ 138, 0 }, ms.sent.items[2]);
-
-        try testing.expectEqualSlices(
-            u8,
-            &.{ 138, 5, 100, 96, 97, 109, 104 },
-            ms.sent.items[3],
-        );
-
-        try testing.expectEqualSlices(
-            u8,
-            &.{ 136, 2, 3, 232 },
-            ms.sent.items[4],
-        );
-
-        try testing.expectEqual(3, ms.cdp.items.len);
-        try testing.expectEqualSlices(
-            u8,
-            &.{ 1, 2, 3, 4, 5, 6, 7, 8, 9, 10 },
-            ms.cdp.items[0],
-        );
-
-        try testing.expectEqualSlices(
-            u8,
-            &([_]u8{ 64, 67, 66, 69 } ** 171 ++ [_]u8{ 64, 67, 66 }),
-            ms.cdp.items[1],
-        );
-
-        try testing.expectEqualSlices(
-            u8,
-            &.{ 1, 2, 3, 4, 5, 6, 7, 8, 9, 10, 11, 12 },
-            ms.cdp.items[2],
-        );
-
-        try testing.expectEqual(true, ms.closed);
-    }
-}
-
-test "server: mask" {
-    var buf: [4000]u8 = undefined;
-    const messages = [_][]const u8{ "1234", "1234" ** 99, "1234" ** 999 };
-    for (messages) |message| {
-        // we need the message to be mutable since mask operates in-place
-        const payload = buf[0..message.len];
-        @memcpy(payload, message);
-
-        mask(&.{ 1, 2, 200, 240 }, payload);
-        try testing.expectEqual(false, std.mem.eql(u8, payload, message));
-
-        mask(&.{ 1, 2, 200, 240 }, payload);
-        try testing.expectEqual(true, std.mem.eql(u8, payload, message));
-    }
-}
-
-fn assertHTTPError(
-    expected_error: HTTPError,
-    comptime expected_status: u16,
-    comptime expected_body: []const u8,
-    input: []const u8,
-) !void {
-    var ms = MockServer{};
-    defer ms.deinit();
-
-    var client = Client(*MockServer).init(0, &ms);
-    @memcpy(client.reader.buf[0..input.len], input);
-    try testing.expectError(expected_error, client.processData(input.len));
-
-    const expected_response = std.fmt.comptimePrint(
-        "HTTP/1.1 {d} \r\nConnection: Close\r\nContent-Length: {d}\r\n\r\n{s}",
-        .{ expected_status, expected_body.len, expected_body },
-    );
-
-    try testing.expectEqual(1, ms.sent.items.len);
-    try testing.expectEqualStrings(expected_response, ms.sent.items[0]);
-}
-
-fn assertWebSocketError(
-    expected_error: WebSocketError,
-    close_code: u16,
-    close_payload: []const u8,
-    input: []const u8,
-) !void {
-    var ms = MockServer{};
-    defer ms.deinit();
-
-    var client = Client(*MockServer).init(0, &ms);
-    client.mode = .websocket; // force websocket message processing
-
-    @memcpy(client.reader.buf[0..input.len], input);
-    try testing.expectError(expected_error, client.processData(input.len));
-
-    try testing.expectEqual(1, ms.sent.items.len);
-
-    const actual = ms.sent.items[0];
-
-    // fin | close opcode
-    try testing.expectEqual(136, actual[0]);
-
-    // message length (code + payload)
-    try testing.expectEqual(2 + close_payload.len, actual[1]);
-
-    // close code
-    try testing.expectEqual(close_code, std.mem.readInt(u16, actual[2..4], .big));
-
-    // close payload (if any)
-    try testing.expectEqualStrings(close_payload, actual[4..]);
-}
-
-fn assertWebSocketMessage(
-    expected: []const u8,
-    input: []const u8,
-) !void {
-    var ms = MockServer{};
-    defer ms.deinit();
-
-    var client = Client(*MockServer).init(0, &ms);
-    client.mode = .websocket; // force websocket message processing
-
-    @memcpy(client.reader.buf[0..input.len], input);
-    const more = try client.processData(input.len);
-
-    try testing.expectEqual(1, ms.sent.items.len);
-    try testing.expectEqualSlices(u8, expected, ms.sent.items[0]);
-
-    // if we sent a close message, then the serve should have been told
-    // to close the connection
-    if (expected[0] == 136) {
-        try testing.expectEqual(true, ms.closed);
-        try testing.expectEqual(false, more);
-    } else {
-        try testing.expectEqual(false, ms.closed);
-        try testing.expectEqual(true, more);
-    }
-}
-
-const MockServer = struct {
->>>>>>> d8fae5bc
     closed: bool = false,
 
     // record the messages we sent to the client
     sent: std.ArrayListUnmanaged([]const u8) = .{},
 
-<<<<<<< HEAD
-=======
-    // record the CDP messages we need to process
-    cdp: std.ArrayListUnmanaged([]const u8) = .{},
-
->>>>>>> d8fae5bc
     allocator: Allocator = testing.allocator,
 
     json_version_response: []const u8 = "the json version response",
@@ -2980,47 +1655,23 @@
 
         for (self.sent.items) |msg| {
             allocator.free(msg);
-<<<<<<< HEAD
         }
         self.sent.deinit(allocator);
-=======
-        }
-        self.sent.deinit(allocator);
-
-        for (self.cdp.items) |msg| {
-            allocator.free(msg);
-        }
-        self.cdp.deinit(allocator);
->>>>>>> d8fae5bc
     }
 
     fn queueClose(self: *MockServer, _: anytype) void {
         self.closed = true;
     }
 
-<<<<<<< HEAD
     fn queueSend(
         self: *MockServer,
         socket: posix.socket_t,
         arena: ?ArenaAllocator,
         data: []const u8,
-=======
-    fn handleCDP(self: *MockServer, message: []const u8) !void {
-        const owned = try self.allocator.dupe(u8, message);
-        try self.cdp.append(self.allocator, owned);
-    }
-
-    fn queueSend(
-        self: *MockServer,
-        socket: posix.socket_t,
-        data: []const u8,
-        free_when_done: bool,
->>>>>>> d8fae5bc
     ) !void {
         _ = socket;
         const owned = try self.allocator.dupe(u8, data);
         try self.sent.append(self.allocator, owned);
-<<<<<<< HEAD
         if (arena) |a| {
             a.deinit();
         }
@@ -3050,10 +1701,4 @@
         const owned = self.allocator.dupe(u8, message) catch unreachable;
         self.messages.append(self.allocator, owned) catch unreachable;
     }
-=======
-        if (free_when_done) {
-            testing.allocator.free(data);
-        }
-    }
->>>>>>> d8fae5bc
 };
--- conflicted
+++ resolved
@@ -336,16 +336,6 @@
     std.testing.refAllDecls(queryTest);
 
     std.testing.refAllDecls(@import("generate.zig"));
-<<<<<<< HEAD
-
-    // Don't use refAllDecls, as this will pull in the entire project
-    // and break the test build.
-    // We should fix this. See this branch & the commit message for details:
-    // https://github.com/karlseguin/browser/commit/193ab5ceab3d3758ea06db04f7690460d79eb79e
-    _ = @import("server.zig");
-=======
-    std.testing.refAllDecls(@import("cdp/msg.zig"));
->>>>>>> be12b724
 }
 
 fn testJSRuntime(alloc: std.mem.Allocator) !void {
